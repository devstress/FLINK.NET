--- conflicted
+++ resolved
@@ -5,13 +5,9 @@
     branches:
       - main # Or your primary branch name
   pull_request:
-<<<<<<< HEAD
     branches:
       - main # Or your primary branch name
-    types: [opened, synchronize, reopened]
-=======
-    types: [review_requested]
->>>>>>> 26eb86ef
+    types: [ready_for_review]
 
 concurrency:
   group: ${{ github.workflow }}-${{ github.ref }}
