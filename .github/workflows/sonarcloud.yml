name: SonarCloud Analysis

on:
  push:
    branches:
      - main # Or your primary branch name
  pull_request:
    types: [synchronize]
    branches:
      - main # Or your primary branch name

concurrency:
  group: |
    ${{ github.workflow }}-${{ github.workflow_ref }}-${{
      github.event_name == 'pull_request' 
      && github.event.pull_request.number 
      || github.ref_name }}
  cancel-in-progress: true

jobs:
  build:
    name: Build and Analyze
    runs-on: windows-latest # Using windows-latest as per user's provided workflow
    steps:
      - name: Set up JDK 17
        uses: actions/setup-java@v4
        with:
          java-version: '17' # SonarScanner needs Java
          distribution: 'zulu'

      - name: Checkout code
        uses: actions/checkout@v4
        with:
          fetch-depth: 0  # Required for SonarCloud analysis to correctly track changes

      - name: Set up .NET 8.0
        uses: actions/setup-dotnet@v4
        with:
          dotnet-version: '8.0.x'

      - name: Cache SonarCloud packages
        uses: actions/cache@v4
        with:
          path: ~\sonar\cache # Windows specific path for SonarQube/SonarCloud scanner cache
          key: ${{ runner.os }}-sonar
          restore-keys: ${{ runner.os }}-sonar

      - name: Cache SonarCloud scanner
        id: cache-sonar-scanner
        uses: actions/cache@v4
        with:
          path: .\.sonar\scanner # Local path for the SonarScanner CLI
          key: ${{ runner.os }}-sonar-scanner
          restore-keys: ${{ runner.os }}-sonar-scanner

      - name: Install SonarCloud scanner
        if: steps.cache-sonar-scanner.outputs.cache-hit != 'true'
        shell: pwsh
        run: |
          New-Item -Path .\.sonar\scanner -ItemType Directory
          dotnet tool update dotnet-sonarscanner --tool-path .\.sonar\scanner

      # Download coverage data from unit tests workflow if available
      - name: Download Coverage Data
        if: github.event_name == 'pull_request'
        uses: actions/download-artifact@v4
        with:
          name: sonarcloud-coverage-data
          path: ./CoverageData
        continue-on-error: true

      # Install .NET Aspire workload first
      - name: Install .NET Aspire Workload
        shell: pwsh
        run: dotnet workload install aspire

      # Then restore workloads for all solutions
      - name: Restore .NET Workloads for Solutions
        shell: pwsh
        run: |
          dotnet workload restore FlinkDotNet/FlinkDotNet.sln
          dotnet workload restore FlinkDotNetAspire/FlinkDotNetAspire.sln
          dotnet workload restore FlinkDotNet.WebUI/FlinkDotNet.WebUI.sln

      - name: Build and analyze
        env:
          GITHUB_TOKEN: ${{ secrets.GITHUB_TOKEN }} # For PR decoration and SonarCloud <-> GitHub integration
          SONAR_TOKEN: ${{ secrets.SONAR_TOKEN }}    # Your generated SonarCloud token
        shell: pwsh # Using PowerShell
        run: |
            function RunCommandWithWarningCheck($command, $description) {
              Write-Host "Running $description"
              $output = & $command 2>&1

              $output | ForEach-Object { Write-Host $_ }

              if ($LASTEXITCODE -ne 0) {
                Write-Host "[FAIL] $description failed with exit code $LASTEXITCODE"
                return -1
              }
              $warnings = $output | Where-Object { $_ -match "(?i)warning " }
              if ($warnings.Count -gt 0) {
<<<<<<< HEAD
                Write-Host "[WARN] Found $($warnings.Count) warning(s) in $description:"
                $warnings | ForEach-Object { Write-Host "  $_" }
=======
                Write-Host "[WARN] Found warning(s) in $description"
>>>>>>> 4880ea41
              } else {
                Write-Host "[OK] $description completed successfully with no warnings."
              }

              return $warnings.Count
            }

            $beginCmd = { .\.sonar\scanner\dotnet-sonarscanner begin /k:"devstress_FLINK.NET" /o:"devstress" /d:sonar.token="${{ secrets.SONAR_TOKEN }}" /d:sonar.host.url="https://sonarcloud.io" /d:sonar.scanner.skipJreProvisioning=true /d:sonar.scanner.scanAll=false /d:sonar.cs.opencover.reportsPaths="**/coverage.opencover.xml,./CoverageData/**/*.opencover.xml" /d:sonar.coverage.exclusions="**/Program.cs,**/Migrations/**" }
            $exitBegin = RunCommandWithWarningCheck $beginCmd "Sonar begin"

            $exit1 = RunCommandWithWarningCheck { dotnet build FlinkDotNet/FlinkDotNet.sln } "Build FlinkDotNet"
            $exit2 = RunCommandWithWarningCheck { dotnet build FlinkDotNetAspire/FlinkDotNetAspire.sln } "Build FlinkDotNetAspire"
            $exit3 = RunCommandWithWarningCheck { dotnet build FlinkDotNet.WebUI/FlinkDotNet.WebUI.sln } "Build FlinkDotNet.WebUI"

            # List coverage data from unit tests if downloaded
            Write-Host "Coverage data from unit tests workflow:"
            if (Test-Path "./CoverageData") {
              Get-ChildItem -Path "./CoverageData" -Recurse -Filter "*.xml" | ForEach-Object {
                Write-Host "  [FROM UNIT TESTS] $($_.FullName)"
              }
            } else {
              Write-Host "  No coverage data from unit tests workflow found"
            }
            
            # Run tests with coverage collection using OpenCover format
            Write-Host "Running tests with coverage collection..."
            $exitTest = RunCommandWithWarningCheck { dotnet test FlinkDotNet/FlinkDotNet.sln --no-build --collect:"XPlat Code Coverage" --results-directory "./TestResults" --logger trx --configuration Release } "Test FlinkDotNet with coverage"
            
            # Convert coverage files to OpenCover format for SonarCloud
            Write-Host "Converting coverage to OpenCover format..."
            Get-ChildItem -Path "./TestResults" -Recurse -Filter "coverage.cobertura.xml" | ForEach-Object {
              $coberturaFile = $_.FullName
              $openCoverFile = $_.DirectoryName + "/coverage.opencover.xml"
              Write-Host "Converting $coberturaFile to $openCoverFile"
              
              # Install ReportGenerator if not already installed
              dotnet tool install --global dotnet-reportgenerator-globaltool --version 5.2.0 2>$null
              
              # Convert Cobertura to OpenCover format
              reportgenerator -reports:"$coberturaFile" -targetdir:"$($_.DirectoryName)" -reporttypes:"OpenCover" -verbosity:Info
            }
            
            # List all coverage files for debugging
            Write-Host "All coverage files found:"
            Get-ChildItem -Path "./TestResults" -Recurse -Filter "*.xml" -ErrorAction SilentlyContinue | ForEach-Object {
              Write-Host "  [SONAR BUILD] $($_.FullName)"
            }
            Get-ChildItem -Path "./CoverageData" -Recurse -Filter "*.xml" -ErrorAction SilentlyContinue | ForEach-Object {
              Write-Host "  [UNIT TESTS] $($_.FullName)"
            }

            $endCmd = { .\.sonar\scanner\dotnet-sonarscanner end /d:sonar.token="${{ secrets.SONAR_TOKEN }}" }
            $exitEnd = RunCommandWithWarningCheck $endCmd "Sonar end"

            $totalWarnings = 0
            $buildFailed = $false
            $failedProcesses = @()
            
            $results = @(
              @{Name="Sonar begin"; Exit=$exitBegin},
              @{Name="Build FlinkDotNet"; Exit=$exit1},
              @{Name="Build FlinkDotNetAspire"; Exit=$exit2},
              @{Name="Build FlinkDotNet.WebUI"; Exit=$exit3},
              @{Name="Test FlinkDotNet with coverage"; Exit=$exitTest},
              @{Name="Sonar end"; Exit=$exitEnd}
            )
            
            foreach ($result in $results) {
              if ($result.Exit -lt 0) {
                $buildFailed = $true
                $failedProcesses += $result.Name
              } elseif ($result.Exit -gt 0) {
                $totalWarnings += $result.Exit
              }
            }

            if ($buildFailed -or $exitEnd -ne 0) {
              if ($failedProcesses.Count -gt 0) {
                Write-Error "[ERROR] CI failed due to build errors in: $($failedProcesses -join ', ')"
              } else {
                Write-Error "[ERROR] CI failed due to build errors."
              }
            }

            if ($totalWarnings -gt 0) {
              Write-Error "[ERROR] Should be no warning, found warning(s)"
            } else {
              Write-Host "[OK] All builds passed with no warnings."
            }<|MERGE_RESOLUTION|>--- conflicted
+++ resolved
@@ -100,12 +100,8 @@
               }
               $warnings = $output | Where-Object { $_ -match "(?i)warning " }
               if ($warnings.Count -gt 0) {
-<<<<<<< HEAD
-                Write-Host "[WARN] Found $($warnings.Count) warning(s) in $description:"
+                Write-Host "[WARN] Found warning(s) in $description:"
                 $warnings | ForEach-Object { Write-Host "  $_" }
-=======
-                Write-Host "[WARN] Found warning(s) in $description"
->>>>>>> 4880ea41
               } else {
                 Write-Host "[OK] $description completed successfully with no warnings."
               }
