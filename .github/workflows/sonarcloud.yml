--- conflicted
+++ resolved
@@ -92,25 +92,8 @@
                 Write-Host "[FAIL] $description failed"
                 return -1
               }
-<<<<<<< HEAD
-
-              # Filter out harmless warnings from SonarScanner, package operations, and test output
-              $warnings = $output | Where-Object { 
-                $_ -match "(?i)Warning:" -and
-                $_ -notmatch "(?i)Skipping NuGet package signature verification" -and
-                $_ -notmatch "(?i)SonarScanner for .NET" -and
-                $_ -notmatch "(?i)sonar.scanner" -and
-                $_ -notmatch "(?i)Using the .NET Core version of the Scanner for .NET" -and
-                $_ -notmatch "(?i)Pre-processing started" -and
-                $_ -notmatch "(?i)Post-processing started" -and
-                $_ -notmatch "(?i)\[FileSystemSnapshot.*\] WARNING:" -and
-                $_ -notmatch "(?i)Snapshot directory not found" -and
-                $_ -notmatch "(?i)Commit called but these keyed states were not ended"
-              }
-=======
               $outputClean = $output | ForEach-Object { StripAnsiEscapeSequences $_ }
               $warnings = $outputClean | Where-Object { $_ -match "(?i)Warning:" }
->>>>>>> 6e20fabd
               if ($warnings.Count -gt 0) {
                 Write-Host "[WARN] Found $($warnings.Count) warning(s) in $description"
               } else {
