#nullable enable
using System;
using System.Linq;
using System.Reflection;
using System.Threading;
using System.Threading.Tasks;
using FlinkDotNet.Core.Abstractions.Context;
using FlinkDotNet.Core.Abstractions.Operators;
using FlinkDotNet.Core.Abstractions.Runtime;
using FlinkDotNet.Core.Abstractions.Sinks;
using FlinkDotNet.Core.Abstractions.Sources;
using FlinkDotNet.Core.Abstractions.Serializers;
using FlinkDotNet.Core.Abstractions.Models.Checkpointing;
using FlinkDotNet.Core.Abstractions.Models.State;
using FlinkDotNet.Storage.FileSystem;
using System.Text;
using FlinkDotNet.Core.Abstractions.Execution;
using FlinkDotNet.Proto.Internal;
using Grpc.Net.Client;
using Grpc.Core;
using Google.Protobuf;
using FlinkDotNet.TaskManager.Services;
using System.Collections.Generic;
using System.Collections.Concurrent;
using System.Diagnostics.Metrics;
using System.Globalization;
using System.Threading.Channels;
using FlinkDotNet.Core.Abstractions.Storage;
using FlinkDotNet.Core.Abstractions.Collectors; // For ICollector (used by ChainedCollector)
using FlinkDotNet.Core.Abstractions.Functions; // For IKeySelector


namespace FlinkDotNet.TaskManager
{
    internal static class TaskManagerMetrics
    {
        private static readonly Meter TaskExecutorMeter = new Meter("FlinkDotNet.TaskManager.TaskExecutor", "1.0.0");
        internal static readonly Counter<long> RecordsSent = TaskExecutorMeter.CreateCounter<long>("flinkdotnet.taskmanager.records_sent", unit: "{records}", description: "Number of records sent by NetworkedCollector.");
    }

<<<<<<< HEAD
using FlinkDotNet.Core.Abstractions.Execution; // For SerializerRegistry
using FlinkDotNet.Core.Abstractions.Models.Checkpointing; // For CheckpointBarrier (from Abstractions)
using System.Collections.Concurrent; // For ConcurrentDictionary
using FlinkDotNet.Core.Abstractions.Storage; // For IStateSnapshotStore (conceptual)

// LOGGING_PLACEHOLDER:
    // private readonly Microsoft.Extensions.Logging.ILogger<TaskExecutor> _logger; // Inject via constructor, ensure using Microsoft.Extensions.Logging;

    // Conceptual interface for barrier handling, to be defined properly if not already.
    // This would typically reside in a Core.Abstractions or similar project.
    public interface IOperatorBarrierHandler : IDisposable
    {
        Task HandleIncomingBarrier(long checkpointId, long checkpointTimestamp, string sourceInputId);
        // Task AllBarriersReceived(long checkpointId); // Example, actual signature might vary
        // Consider methods for timeout, abort notifications from JM etc.
        void RegisterInputs(List<string> expectedInputIds); // Added for setup
        void TriggerCheckpoint(long checkpointId, long timestamp); // Added for triggering by JM
    }

    // Placeholder for OperatorBarrierHandler from 'main' branch
    public class OperatorBarrierHandler : IOperatorBarrierHandler
    {
        private readonly string _jobVertexId;
        private readonly int _subtaskIndex;
        private List<string> _expectedInputIds;
        private readonly Func<FlinkDotNet.Core.Abstractions.Models.Checkpointing.CheckpointBarrier, Task> _onAlignedCallback;
        private readonly ConcurrentDictionary<long, ConcurrentDictionary<string, bool>> _receivedBarriers =
            new ConcurrentDictionary<long, ConcurrentDictionary<string, bool>>();

        public OperatorBarrierHandler(
            string jobVertexId,
            int subtaskIndex,
            List<string> expectedInputIds,
            Func<FlinkDotNet.Core.Abstractions.Models.Checkpointing.CheckpointBarrier, Task> onAlignedCallback)
        {
            _jobVertexId = jobVertexId;
            _subtaskIndex = subtaskIndex;
            _expectedInputIds = expectedInputIds ?? new List<string>();
            _onAlignedCallback = onAlignedCallback;
            Console.WriteLine($"[{_jobVertexId}_{_subtaskIndex}] OperatorBarrierHandler created. Expecting inputs: {string.Join(", ", _expectedInputIds)}");
        }

        public void RegisterInputs(List<string> expectedInputIds)
        {
            _expectedInputIds = expectedInputIds ?? new List<string>();
            Console.WriteLine($"[{_jobVertexId}_{_subtaskIndex}] OperatorBarrierHandler inputs registered: {string.Join(", ", _expectedInputIds)}");
        }

        public void TriggerCheckpoint(long checkpointId, long timestamp)
        {
            // This might be called by TM if this operator is a source for barriers in a different context
            // or if JobManager directly instructs this handler. For now, focused on HandleIncomingBarrier.
             Console.WriteLine($"[{_jobVertexId}_{_subtaskIndex}] OperatorBarrierHandler TriggerCheckpoint called for CP ID: {checkpointId}. This is unusual for non-source OBH.");
        }

        public async Task HandleIncomingBarrier(long checkpointId, long checkpointTimestamp, string sourceInputId)
        {
            Console.WriteLine($"[{_jobVertexId}_{_subtaskIndex}] OperatorBarrierHandler received barrier for CP ID: {checkpointId} from {sourceInputId}");
            var checkpointBarriers = _receivedBarriers.GetOrAdd(checkpointId, (_) => new ConcurrentDictionary<string, bool>());

            if (_expectedInputIds.Contains(sourceInputId))
            {
                checkpointBarriers[sourceInputId] = true;
            }
            else
            {
                Console.WriteLine($"[{_jobVertexId}_{_subtaskIndex}] Warning: Received barrier from unexpected source {sourceInputId} for CP {checkpointId}.");
                // Potentially ignore or handle as error based on strictness.
            }

            // Check for alignment
            bool allAligned = _expectedInputIds.Count > 0 && _expectedInputIds.All(id => checkpointBarriers.ContainsKey(id) && checkpointBarriers[id]);

            if (allAligned)
            {
                Console.WriteLine($"[{_jobVertexId}_{_subtaskIndex}] All barriers aligned for CP ID: {checkpointId}. Triggering onAlignedCallback.");
                var barrierToCallback = new FlinkDotNet.Core.Abstractions.Models.Checkpointing.CheckpointBarrier
                {
                    CheckpointId = checkpointId,
                    Timestamp = checkpointTimestamp,
                    // Options can be added if needed
                };
                await _onAlignedCallback(barrierToCallback);
                _receivedBarriers.TryRemove(checkpointId, out _); // Clean up for this checkpoint
            }
            else
            {
                 var receivedCount = checkpointBarriers.Count(kv => _expectedInputIds.Contains(kv.Key));
                 Console.WriteLine($"[{_jobVertexId}_{_subtaskIndex}] CP ID: {checkpointId} not yet aligned. Received {receivedCount}/{_expectedInputIds.Count}. Waiting for others.");
                 // TODO: Implement alignment timeout logic here.
            }
        }

        public void Dispose()
        {
            Console.WriteLine($"[{_jobVertexId}_{_subtaskIndex}] OperatorBarrierHandler disposed.");
            _receivedBarriers.Clear();
        }
    }

    // Placeholder for ActiveTaskRegistry if not defined elsewhere for this context
    public class ActiveTaskRegistry {
        public void RegisterTask(TaskExecutor executor, string jobId, string vertexId, int subtaskIndex, string taskName) {
            Console.WriteLine($"[ActiveTaskRegistry] Task {taskName} ({jobId}/{vertexId}_{subtaskIndex}) registered with executor {executor.GetHashCode()}.");
        }
        public void UnregisterTask(string jobId, string vertexId, int subtaskIndex, string taskName) {
            Console.WriteLine($"[ActiveTaskRegistry] Task {taskName} ({jobId}/{vertexId}_{subtaskIndex}) unregistered.");
        }
    }


    // Basic context implementations for this PoC
=======
    public interface IOperatorBarrierHandler : IDisposable
    {
        Task HandleIncomingBarrier(long checkpointId, long checkpointTimestamp, string sourceInputId);
        void RegisterInputs(List<string> expectedInputIds);
        void TriggerCheckpoint(long checkpointId, long timestamp);
    }

    public class OperatorBarrierHandler : IOperatorBarrierHandler
    {
        private readonly string _jobVertexId;
        private readonly int _subtaskIndex;
        private List<string> _expectedInputIds;
        private readonly Func<FlinkDotNet.Core.Abstractions.Models.Checkpointing.CheckpointBarrier, Task> _onAlignedCallback;
        private readonly ConcurrentDictionary<long, ConcurrentDictionary<string, bool>> _receivedBarriers =
            new ConcurrentDictionary<long, ConcurrentDictionary<string, bool>>();

        public OperatorBarrierHandler(
            string jobVertexId,
            int subtaskIndex,
            List<string> expectedInputIds,
            Func<FlinkDotNet.Core.Abstractions.Models.Checkpointing.CheckpointBarrier, Task> onAlignedCallback)
        {
            _jobVertexId = jobVertexId;
            _subtaskIndex = subtaskIndex;
            _expectedInputIds = expectedInputIds ?? new List<string>();
            _onAlignedCallback = onAlignedCallback;
            Console.WriteLine($"[{_jobVertexId}_{_subtaskIndex}] OperatorBarrierHandler created. Expecting inputs: {string.Join(", ", _expectedInputIds)}");
        }

        public void RegisterInputs(List<string> expectedInputIds)
        {
            _expectedInputIds = expectedInputIds ?? new List<string>();
            Console.WriteLine($"[{_jobVertexId}_{_subtaskIndex}] OperatorBarrierHandler inputs registered: {string.Join(", ", _expectedInputIds)}");
        }

        public void TriggerCheckpoint(long checkpointId, long timestamp)
        {
             Console.WriteLine($"[{_jobVertexId}_{_subtaskIndex}] OperatorBarrierHandler TriggerCheckpoint called for CP ID: {checkpointId}. This is unusual for non-source OBH.");
        }

        public async Task HandleIncomingBarrier(long checkpointId, long checkpointTimestamp, string sourceInputId)
        {
            Console.WriteLine($"[{_jobVertexId}_{_subtaskIndex}] OperatorBarrierHandler received barrier for CP ID: {checkpointId} from {sourceInputId}");
            var checkpointBarriers = _receivedBarriers.GetOrAdd(checkpointId, (_) => new ConcurrentDictionary<string, bool>());

            if (_expectedInputIds.Contains(sourceInputId))
            {
                checkpointBarriers[sourceInputId] = true;
            }
            else
            {
                Console.WriteLine($"[{_jobVertexId}_{_subtaskIndex}] Warning: Received barrier from unexpected source {sourceInputId} for CP {checkpointId}.");
            }

            bool allAligned = _expectedInputIds.Count > 0 && _expectedInputIds.All(id => checkpointBarriers.ContainsKey(id) && checkpointBarriers[id]);

            if (allAligned)
            {
                Console.WriteLine($"[{_jobVertexId}_{_subtaskIndex}] All barriers aligned for CP ID: {checkpointId}. Triggering onAlignedCallback.");
                var barrierToCallback = new FlinkDotNet.Core.Abstractions.Models.Checkpointing.CheckpointBarrier
                {
                    CheckpointId = checkpointId,
                    Timestamp = checkpointTimestamp,
                };
                await _onAlignedCallback(barrierToCallback);
                _receivedBarriers.TryRemove(checkpointId, out _);
            }
            else
            {
                 var receivedCount = checkpointBarriers.Count(kv => _expectedInputIds.Contains(kv.Key));
                 Console.WriteLine($"[{_jobVertexId}_{_subtaskIndex}] CP ID: {checkpointId} not yet aligned. Received {receivedCount}/{_expectedInputIds.Count}. Waiting for others.");
            }
        }

        public void Dispose()
        {
            Console.WriteLine($"[{_jobVertexId}_{_subtaskIndex}] OperatorBarrierHandler disposed.");
            _receivedBarriers.Clear();
        }
    }

    // Interface for ActiveTaskRegistry to interact with SourceTaskWrapper regarding barrier injection
    public interface IBarrierInjectableSource
    {
        string JobId { get; }
        string JobVertexId { get; }
        int SubtaskIndex { get; }
        ChannelWriter<BarrierInjectionRequest> BarrierChannelWriter { get; }
        void ReportCompleted(); // To signal that the source has finished and the channel can be closed.
    }


    public class ActiveTaskRegistry {
        // Using IBarrierInjectableSource for sources that support barrier injection via channels.
        private readonly ConcurrentDictionary<string, IBarrierInjectableSource> _barrierInjectableSources = new();

        public void RegisterTask(TaskExecutor executor, string jobId, string vertexId, int subtaskIndex, string taskName) {
            Console.WriteLine($"[ActiveTaskRegistry] Task {taskName} ({jobId}/{vertexId}_{subtaskIndex}) registered with executor {executor.GetHashCode()}.");
        }
        public void UnregisterTask(string jobId, string vertexId, int subtaskIndex, string taskName) {
            Console.WriteLine($"[ActiveTaskRegistry] Task {taskName} ({jobId}/{vertexId}_{subtaskIndex}) unregistered.");
             // If it was a source task, ensure it's also unregistered from barrier injection
            UnregisterSource(jobId, vertexId, subtaskIndex);
        }

        public void RegisterSource(IBarrierInjectableSource sourceWrapper)
        {
            var key = $"{sourceWrapper.JobId}_{sourceWrapper.JobVertexId}_{sourceWrapper.SubtaskIndex}";
            _barrierInjectableSources[key] = sourceWrapper;
            Console.WriteLine($"[ActiveTaskRegistry] Registered IBarrierInjectableSource for {key}");
        }

        public void UnregisterSource(string jobId, string vertexId, int subtaskIndex)
        {
            var key = $"{jobId}_{vertexId}_{subtaskIndex}";
            if (_barrierInjectableSources.TryRemove(key, out var removedSource))
            {
                removedSource.ReportCompleted(); // Signal completion to close its barrier channel
                Console.WriteLine($"[ActiveTaskRegistry] Unregistered and reported completion for IBarrierInjectableSource {key}");
            }
        }

        public IBarrierInjectableSource? GetBarrierInjectableSource(string jobId, string vertexId, int subtaskIndex)
        {
            _barrierInjectableSources.TryGetValue($"{jobId}_{vertexId}_{subtaskIndex}", out var source);
            return source;
        }
    }

>>>>>>> a92106a2
    public class SimpleSourceContext<T> : ISourceContext<T>
    {
        private readonly Action<T> _collectAction;
        public SimpleSourceContext(Action<T> collectAction) => _collectAction = collectAction;
        public void Collect(T record) => _collectAction(record);
    }

    public class SimpleSinkContext : ISinkContext
    {
        public long CurrentProcessingTimeMillis() => DateTimeOffset.UtcNow.ToUnixTimeMilliseconds();
    }

<<<<<<< HEAD
    // Placeholder for SourceTaskWrapper from 'main' branch
    internal class SourceTaskWrapper<TOut>
    {
        public ISourceFunction<TOut> SourceFunction { get; }
        public string JobId { get; }
        public string VertexId { get; }
        public int SubtaskIndex { get; }
        public string TaskName { get; }
        // Potentially other fields like checkpointing service, barrier emission logic etc.

        public SourceTaskWrapper(ISourceFunction<TOut> sourceFunction, string jobId, string vertexId, int subtaskIndex, string taskName)
        {
            SourceFunction = sourceFunction;
            JobId = jobId;
            VertexId = vertexId;
            SubtaskIndex = subtaskIndex;
            TaskName = taskName;
        }

        public void Cancel()
        {
            SourceFunction.Cancel();
        }
    }

=======
    // ChainedCollector from feature branch
    internal class ChainedCollector<T> : ICollector<T>
    {
        private readonly object _nextOperatorOrCollector; // Could be IMapOperator, ISinkFunction, or another ICollector (List<INetworkedCollector>)
        private readonly object? _outputCollectorForNext; // If nextOperator is itself chained, this is its output collector
        private readonly Type _expectedInputTypeForNext;


        public ChainedCollector(object nextOperatorOrCollector, object? outputCollectorForNext, Type expectedInputTypeForNext)
        {
            _nextOperatorOrCollector = nextOperatorOrCollector;
            _outputCollectorForNext = outputCollectorForNext; // This is used if _nextOperatorOrCollector is an IMapOperator that itself outputs to a ChainedCollector or List<INetworkedCollector>
            _expectedInputTypeForNext = expectedInputTypeForNext;
        }

        public void Collect(T record)
        {
            // This logic needs to be careful about types and how different operator types are handled.
            if (_nextOperatorOrCollector is IMapOperator<T, object> mapper)
            {
                var mappedOutput = mapper.Map(record);
                if (_outputCollectorForNext is ICollector<object> downstreamCollector)
                {
                    downstreamCollector.Collect(mappedOutput);
                }
                else if (_outputCollectorForNext is List<INetworkedCollector> networkedCollectors)
                {
                    foreach (var nc in networkedCollectors)
                    {
                        // Assuming INetworkedCollector has a compatible CollectObject or similar method
                        nc.CollectObject(mappedOutput, CancellationToken.None); // CancellationToken needs context
                    }
                }
            }
            else if (_nextOperatorOrCollector is ISinkFunction<T> sink)
            {
                sink.Invoke(record, new SimpleSinkContext());
            }
            else if (_nextOperatorOrCollector is ICollector<T> directCollector) // e.g. List<INetworkedCollector> directly
            {
                 directCollector.Collect(record);
            }
            else
            {
                // This case might indicate a type mismatch or an unhandled operator type in the chain.
                 Console.WriteLine($"ChainedCollector: Next operator type {_nextOperatorOrCollector.GetType().Name} not directly supported for Collect(T). Record dropped.");
            }
        }
    }


>>>>>>> a92106a2
    public class TaskExecutor
    {
        private readonly ActiveTaskRegistry _activeTaskRegistry;
        private readonly TaskManagerCheckpointingServiceImpl _checkpointingService;
        private readonly SerializerRegistry _serializerRegistry;
        private readonly string _taskManagerId;
<<<<<<< HEAD
        private readonly IStateSnapshotStore _stateStore; // For state restoration
=======
        private readonly IStateSnapshotStore _stateStore;
>>>>>>> a92106a2

        private readonly ConcurrentDictionary<string, IOperatorBarrierHandler> _operatorBarrierHandlers =
            new ConcurrentDictionary<string, IOperatorBarrierHandler>();

        public TaskExecutor(
            ActiveTaskRegistry activeTaskRegistry,
            TaskManagerCheckpointingServiceImpl checkpointingService,
            SerializerRegistry serializerRegistry,
            string taskManagerId,
<<<<<<< HEAD
            IStateSnapshotStore stateStore) // Added stateStore
=======
            IStateSnapshotStore stateStore)
>>>>>>> a92106a2
        {
            _activeTaskRegistry = activeTaskRegistry ?? throw new ArgumentNullException(nameof(activeTaskRegistry));
            _checkpointingService = checkpointingService ?? throw new ArgumentNullException(nameof(checkpointingService));
            _serializerRegistry = serializerRegistry ?? throw new ArgumentNullException(nameof(serializerRegistry));
            _taskManagerId = taskManagerId ?? throw new ArgumentNullException(nameof(taskManagerId));
<<<<<<< HEAD
            _stateStore = stateStore ?? throw new ArgumentNullException(nameof(stateStore)); // Store stateStore
=======
            _stateStore = stateStore ?? throw new ArgumentNullException(nameof(stateStore));
>>>>>>> a92106a2
        }

        public IOperatorBarrierHandler? GetOperatorBarrierHandler(string jobVertexId, int subtaskIndex)
        {
<<<<<<< HEAD
            // Ensure a consistent key format if JobGraphJobId is part of it in other places (e.g. OBH creation)
=======
>>>>>>> a92106a2
            _operatorBarrierHandlers.TryGetValue($"{jobVertexId}_{subtaskIndex}", out var handler);
            return handler;
        }

<<<<<<< HEAD
        // Placeholder for RunSourceWithBarrierInjection from 'main' branch
        private async Task RunSourceWithBarrierInjection<TOut>(
            ISourceFunction<TOut> sourceFunction,
            object outputCollectorOrSenders, // This is allCollectors[0]. Can be ChainedCollector or List<CreditAwareTaskOutput>
            IRuntimeContext runtimeContext,
            CancellationToken cancellationToken)
        {
            Console.WriteLine($"[{runtimeContext.TaskName}] Entered RunSourceWithBarrierInjection<{typeof(TOut).Name}>. Output target: {outputCollectorOrSenders?.GetType().Name ?? "null"}");

            // Conceptual Logic:
            // 1. Create SourceTaskWrapper (already done before calling this via reflection).
            // 2. Register with ActiveTaskRegistry (already done before calling this).
            // 3. Setup barrier injection:
            //    - The source itself doesn't have an OperatorBarrierHandler if it has no inputs.
            //    - It needs to listen for checkpoint triggers from TaskManagerCheckpointingServiceImpl.
            //    - When a checkpoint is triggered for this source task:
            //        a. It should emit a CheckpointBarrier object into its output stream(s).
            //        b. Then, it should trigger its own state snapshot if it's ICheckpointableOperator.
            //        c. Report snapshot completion to TaskManagerCheckpointingServiceImpl.

            // This simplified version just runs the source and uses SimpleSourceContext.
            // Barrier injection into the output collectors needs to be handled here.

            Action<TOut> actualCollectAction;
            if (outputCollectorOrSenders is ICollector<TOut> typedCollector)
            {
                actualCollectAction = typedCollector.Collect;
            }
            else if (outputCollectorOrSenders is Core.Abstractions.Collectors.ICollector<object> objCollector && typeof(TOut) == typeof(object))
            {
                 // This case handles if sourceOutputType was object and allCollectors[0] is ICollector<object>
                 actualCollectAction = (record) => objCollector.Collect(record!);
            }
            else if (outputCollectorOrSenders is List<NetworkedCollector<TOut>> networkSenders)
            {
                actualCollectAction = (record) => {
                    // This is for data records. Barriers are handled differently by RunSourceWithBarrierInjection.
                    foreach (var sender in networkSenders) {
                        // Assuming TOut can be passed to NetworkedCollector<TOut>.Collect directly
                        sender.Collect(record, isBarrier: false, 0, 0);
                    }
                };
            }
            else
            {
                Console.WriteLine($"[{runtimeContext.TaskName}] RunSourceWithBarrierInjection: Output collector type {outputCollectorOrSenders?.GetType().Name} not directly supported for TOut {typeof(TOut).Name} for data. Data will be dropped.");
                actualCollectAction = (record) => { /*noop*/ };
            }

            var sCtx = new SimpleSourceContext<TOut>(actualCollectAction);

            // TODO: Hook into _checkpointingService to listen for checkpoint triggers.
            // Conceptual: CheckpointTriggerListener triggerListener = (checkpointId, timestamp) => {
            //    Console.WriteLine($"[{runtimeContext.TaskName}] Source received trigger for CP {checkpointId}");
            //
            //    // 1. Emit Barrier to all outputs
            //    if (outputCollectorOrSenders is List<NetworkedCollector<TOut>> ns) {
            //        foreach (var sender in ns) {
            //            // Create a dummy TOut for barrier or use a specific barrier method if available
            //            sender.Collect(default(TOut)!, isBarrier: true, checkpointId: checkpointId, checkpointTimestamp: timestamp);
            //        }
            //    } else if (outputCollectorOrSenders is ICollector<TOut> coll) {
            //        // Need a way to send barrier marker through ICollector<TOut>
            //        // This might involve TOut being object or a special wrapper type.
            //        // For now, this highlights a gap for chained sources.
            //        Console.WriteLine($"[{runtimeContext.TaskName}] Barrier forwarding for chained source (ICollector<{typeof(TOut).Name}>) not fully implemented in placeholder.");
            //        if (coll is Core.Abstractions.Collectors.ICollector<object> objColl && typeof(TOut)==typeof(object)) {
            //             var barrierObj = new Core.Abstractions.Models.Checkpointing.CheckpointBarrier { CheckpointId = checkpointId, Timestamp = timestamp};
            //             objColl.Collect(barrierObj); // Send barrier as a special object
            //        }
            //    }
            //
            //    // 2. Snapshot State
            //    if (sourceFunction is ICheckpointableOperator checkpointable) {
            //        // await checkpointable.SnapshotState(snapshotContext);
            //        Console.WriteLine($"[{runtimeContext.TaskName}] PLACEHOLDER: Source operator {sourceFunction.GetType().Name} would snapshot state for CP {checkpointId}.");
            //    }
            //
            //    // 3. Notify Checkpointing Service
            //    // await _checkpointingService.AcknowledgeCheckpointAsync(...);
            //    Console.WriteLine($"[{runtimeContext.TaskName}] PLACEHOLDER: Source operator would acknowledge CP {checkpointId} to TM Checkpointing Service.");
            //};
            // _checkpointingService.RegisterCheckpointListener(tdd.JobVertexId, tdd.SubtaskIndex, triggerListener); // Conceptual

            try
            {
                await Task.Run(() => sourceFunction.Run(sCtx), cancellationToken);
                sourceFunction.Cancel(); // Ensure cancellation is called
            }
            catch (OperationCanceledException)
            {
                Console.WriteLine($"[{runtimeContext.TaskName}] Source run cancelled within RunSourceWithBarrierInjection.");
            }
            catch (Exception ex)
            {
                Console.WriteLine($"[{runtimeContext.TaskName}] Error running source in RunSourceWithBarrierInjection: {ex.Message} {ex.StackTrace}");
            }
            finally
            {
                Console.WriteLine($"[{runtimeContext.TaskName}] RunSourceWithBarrierInjection for {sourceFunction.GetType().Name} finished.");
                // Unregister source task? Or done in ExecuteFromDescriptor's finally?
                // _activeTaskRegistry.UnregisterSourceTask(JobId, VertexId, SubtaskIndex); // Conceptual
            }
        }

        // NetworkedCollector class, adapted to be CreditAwareTaskOutput
        // For simplicity, TKey is removed from class signature but keying logic can be inside Collect if needed.
        public class NetworkedCollector<T> // This was CreditAwareTaskOutput, renamed to NetworkedCollector to fit existing TaskExecutor structure
=======
        // SourceTaskWrapper (inner class from main)
        private class SourceTaskWrapper : IBarrierInjectableSource
        {
            public string JobId { get; }
            public string JobVertexId { get; }
            public int SubtaskIndex { get; }
            public ChannelWriter<BarrierInjectionRequest> BarrierChannelWriter { get; }
            private readonly Action _onCompleted;
            public ChannelReader<BarrierInjectionRequest> BarrierChannelReader { get; }

            public SourceTaskWrapper(string jobId, string jobVertexId, int subtaskIndex, Action onCompleted)
            {
                JobId = jobId;
                JobVertexId = jobVertexId;
                SubtaskIndex = subtaskIndex;
                _onCompleted = onCompleted;

                var channel = System.Threading.Channels.Channel.CreateUnbounded<BarrierInjectionRequest>();
                BarrierChannelWriter = channel.Writer;
                BarrierChannelReader = channel.Reader;
            }

            public void ReportCompleted()
            {
                BarrierChannelWriter.TryComplete();
                _onCompleted.Invoke();
            }
        }

        // Combined NetworkedCollector
        public interface INetworkedCollector
        {
            string TargetVertexId { get; }
            Task CollectObject(object record, CancellationToken cancellationToken);
            Task CloseAsync(); // Combined from CloseStreamAsync and CloseAsync
            Task ConnectAsync(CancellationToken externalCt); // From feature branch
        }

        public class NetworkedCollector<T, TKey> : INetworkedCollector
>>>>>>> a92106a2
        {
            private readonly string _sourceJobVertexId;
            private readonly int _sourceSubtaskIndex;
            private readonly OperatorOutput _outputInfo;
<<<<<<< HEAD
            private readonly ITypeSerializer<T> _serializer; // Changed from ITypeSerializer<object> to ITypeSerializer<T>
            private readonly string _targetTmEndpoint;

            private GrpcChannel? _channel;
            private DataExchangeService.DataExchangeServiceClient? _client; // Kept
            private AsyncDuplexStreamingCall<UpstreamPayload, DownstreamPayload>? _exchangeCall; // New

            private int _availableCredits = 0;
            private readonly ConcurrentQueue<DataRecord> _sendQueue = new ConcurrentQueue<DataRecord>();
            private readonly ManualResetEventSlim _sendSignal = new ManualResetEventSlim(false);

            private Task? _processSendQueueTask;
            private Task? _processDownstreamMessagesTask;
            private readonly CancellationTokenSource _ctsInternal = new CancellationTokenSource();
            private CancellationToken _linkedCt = CancellationToken.None;
            private readonly string _identifier;
            // private readonly SemaphoreSlim _sendPermits; // Optional: Kept for local concurrency limiting if desired
=======
            private readonly ITypeSerializer<T> _serializer;
            private readonly IKeySelector<T, TKey>? _keySelector;
            private readonly int? _downstreamParallelism;

            private GrpcChannel? _channel;
            private DataExchangeService.DataExchangeServiceClient? _client;
            private AsyncDuplexStreamingCall<UpstreamPayload, DownstreamPayload>? _exchangeCall;

            private int _availableCredits = 0;
            private readonly ConcurrentQueue<DataRecord> _sendQueue = new ConcurrentQueue<DataRecord>();
            private readonly ManualResetEventSlim _sendSignal = new ManualResetEventSlim(false);

            private Task? _processSendQueueTask;
            private Task? _processDownstreamMessagesTask;
            private readonly CancellationTokenSource _ctsInternal = new CancellationTokenSource();
            private CancellationToken _linkedCt = CancellationToken.None;
            private readonly string _identifier;

            public string TargetVertexId => _outputInfo.TargetVertexId;
>>>>>>> a92106a2

            public NetworkedCollector(
                string sourceJobVertexId, int sourceSubtaskIndex,
                OperatorOutput outputInfo,
<<<<<<< HEAD
                ITypeSerializer<T> serializer) // Changed to ITypeSerializer<T>
            {
                // _sendPermits = new SemaphoreSlim(100, 100); // Keep if local send concurrency limiting is useful
=======
                ITypeSerializer<T> serializer,
                IKeySelector<T, TKey>? keySelector,
                int? downstreamParallelism)
            {
>>>>>>> a92106a2
                _sourceJobVertexId = sourceJobVertexId;
                _sourceSubtaskIndex = sourceSubtaskIndex;
                _outputInfo = outputInfo;
                _serializer = serializer;
<<<<<<< HEAD
                _targetTmEndpoint = _outputInfo.TargetTaskEndpoint;
                _identifier = $"NetworkCollector-{_sourceJobVertexId}_{_sourceSubtaskIndex}->{_outputInfo.TargetVertexId}_{_outputInfo.TargetSpecificSubtaskIndex}";
                Console.WriteLine($"[{_identifier}] Created for target {_targetTmEndpoint}");
=======
                _keySelector = keySelector;
                _downstreamParallelism = downstreamParallelism;
                _targetTmEndpoint = _outputInfo.TargetTaskEndpoint;
                _identifier = $"NetworkCollector-{_sourceJobVertexId}_{_sourceSubtaskIndex}->{_outputInfo.TargetVertexId}_{_outputInfo.TargetSpecificSubtaskIndex}";
                Console.WriteLine($"[{_identifier}] Created for target {_targetTmEndpoint}. Keyed: {_keySelector != null}");
>>>>>>> a92106a2
            }

            public async Task ConnectAsync(CancellationToken externalCt)
            {
                _linkedCt = CancellationTokenSource.CreateLinkedTokenSource(externalCt, _ctsInternal.Token).Token;
<<<<<<< HEAD

                if (_exchangeCall != null) {
                    Console.WriteLine($"[{_identifier}] ConnectAsync called but already connected or connecting.");
                    return;
                }

=======
                if (_exchangeCall != null) { Console.WriteLine($"[{_identifier}] ConnectAsync called but already connected or connecting."); return; }
>>>>>>> a92106a2
                Console.WriteLine($"[{_identifier}] Connecting to {_targetTmEndpoint}...");
                try
                {
                    _channel = GrpcChannel.ForAddress(_targetTmEndpoint);
                    _client = new DataExchangeService.DataExchangeServiceClient(_channel);
                    _exchangeCall = _client.ExchangeData(cancellationToken: _linkedCt);
<<<<<<< HEAD

                    _processDownstreamMessagesTask = Task.Run(() => ProcessDownstreamMessagesAsync(_linkedCt));
                    _processSendQueueTask = Task.Run(() => ProcessSendQueueAsync(_linkedCt));

=======
                    _processDownstreamMessagesTask = Task.Run(() => ProcessDownstreamMessagesAsync(_linkedCt), _linkedCt);
                    _processSendQueueTask = Task.Run(() => ProcessSendQueueAsync(_linkedCt), _linkedCt);
>>>>>>> a92106a2
                    Console.WriteLine($"[{_identifier}] Successfully connected. Background tasks started.");
                }
                catch (Exception ex)
                {
                    Console.WriteLine($"[{_identifier}] Connection to {_targetTmEndpoint} failed: {ex.Message}");
<<<<<<< HEAD
                    _exchangeCall = null;
                    _channel = null;
                    if (!_ctsInternal.IsCancellationRequested) _ctsInternal.Cancel();
                    throw;
=======
                    _exchangeCall = null; _channel = null;
                    if (!_ctsInternal.IsCancellationRequested) _ctsInternal.Cancel();
                    throw;
                }
            }

            public async Task CollectObject(object record, CancellationToken cancellationToken)
            {
                // Handle if record is CheckpointBarrier first
                if (record is FlinkDotNet.Core.Abstractions.Models.Checkpointing.CheckpointBarrier actualBarrier)
                {
                    CollectInternal(default(T)!, true, actualBarrier.CheckpointId, actualBarrier.Timestamp);
                }
                else if (record is T typedRecord) // Ensure it's of type T for serialization
                {
                    CollectInternal(typedRecord, false, 0, 0);
                }
                else
                {
                     Console.WriteLine($"[{_identifier}] ERROR: Record type mismatch in CollectObject. Expected {typeof(T).Name} or CheckpointBarrier, got {record.GetType().Name}. Record dropped.");
>>>>>>> a92106a2
                }
                await Task.CompletedTask; // To match INetworkedCollector signature if it becomes async
            }

<<<<<<< HEAD
            // This method replaces the old Collect and acts like SendRecord from CreditAwareTaskOutput
            public void Collect(T record, bool isBarrier = false, long checkpointId = 0, long checkpointTimestamp = 0)
            {
                if (_ctsInternal.IsCancellationRequested) return;

                byte[] payloadBytes = _serializer.Serialize(record);
                var dataRecord = new DataRecord
                {
                    TargetJobVertexId = _outputInfo.TargetVertexId,
                    TargetSubtaskIndex = _outputInfo.TargetSpecificSubtaskIndex, // Keyed routing would modify this
                    SourceJobVertexId = _sourceJobVertexId,
                    SourceSubtaskIndex = _sourceSubtaskIndex,
                    IsCheckpointBarrier = isBarrier,
                    Payload = ByteString.CopyFrom(payloadBytes)
                };

                if (isBarrier)
                {
                    dataRecord.BarrierPayload = new CheckpointBarrier { CheckpointId = checkpointId, CheckpointTimestamp = checkpointTimestamp };
                    if (record is string s && s.StartsWith("BARRIER_")) // Compatibility with old string barrier format if Collect is called directly
                    {
                         try {
                            string[] parts = s.Split('_');
                            dataRecord.BarrierPayload.CheckpointId = long.Parse(parts[1], CultureInfo.InvariantCulture);
                            dataRecord.BarrierPayload.CheckpointTimestamp = long.Parse(parts[2], CultureInfo.InvariantCulture);
                            dataRecord.Payload = ByteString.Empty; // Barriers typically have no data payload
                         } catch (Exception ex) {
                             Console.WriteLine($"[{_identifier}] Error parsing string barrier '{s}': {ex.Message}. Sending as data.");
                             dataRecord.IsCheckpointBarrier = false; // Send as data if parse fails
                             dataRecord.Payload = ByteString.CopyFrom(_serializer.Serialize(record)); // Re-serialize original record
                         }
                    } else {
                         dataRecord.Payload = ByteString.Empty; // Ensure payload is empty for non-string barriers too
                    }
                }

                // TODO: Keyed routing logic if applicable, to set TargetSubtaskIndex
                // if (_keySelectorFunc != null && _keyingInfo != null) { ... dataRecord.TargetSubtaskIndex = ... }


                _sendQueue.Enqueue(dataRecord);
                _sendSignal.Set();
            }


            private async Task ProcessSendQueueAsync(CancellationToken ct)
            {
                Console.WriteLine($"[{_identifier}] Send queue processing task started.");
                try
                {
                    while (!ct.IsCancellationRequested)
                    {
                        try { _sendSignal.Wait(ct); } catch (OperationCanceledException) { break; }
                        if (ct.IsCancellationRequested) break;

                        bool processedItemInLock = false;
                        lock (_sendSignal) // Lock to make credit check + dequeue atomic with signal reset
                        {
                            if (ct.IsCancellationRequested) break;
                            if (_availableCredits > 0 && _sendQueue.TryDequeue(out DataRecord? dataRecord))
                            {
                                Interlocked.Decrement(ref _availableCredits);
                                processedItemInLock = true;

                                _ = Task.Run(async () => { // Fire-and-forget actual send
                                    try {
                                        if (_exchangeCall == null || ct.IsCancellationRequested) {
                                            Console.WriteLine($"[{_identifier}] Send error: Call is null or task cancelled. Re-queueing.");
                                            _sendQueue.Enqueue(dataRecord); Interlocked.Increment(ref _availableCredits); return;
                                        }
                                        await _exchangeCall.RequestStream.WriteAsync(new UpstreamPayload { Record = dataRecord }, ct);
                                        if (!dataRecord.IsCheckpointBarrier) TaskManagerMetrics.RecordsSent.Add(1);
                                    } catch (OperationCanceledException) when (ct.IsCancellationRequested) {
                                        Console.WriteLine($"[{_identifier}] Send cancelled. Re-queueing.");
                                        _sendQueue.Enqueue(dataRecord); Interlocked.Increment(ref _availableCredits);
                                    } catch (Exception ex) {
                                        Console.WriteLine($"[{_identifier}] Send error: {ex.Message}. Re-queueing.");
                                        _sendQueue.Enqueue(dataRecord); Interlocked.Increment(ref _availableCredits);
                                        if (!_ctsInternal.IsCancellationRequested) _ctsInternal.Cancel(); // Signal overall failure
                                    } finally {
                                        _sendSignal.Set(); // Re-evaluate loop
                                    }
                                });
                            }

                            if (_availableCredits > 0 && !_sendQueue.IsEmpty) {
                                if (!processedItemInLock) _sendSignal.Set(); // Keep signaled if work can be done
                            } else {
                                _sendSignal.Reset(); // No credits or queue empty
=======

            private void CollectInternal(T record, bool isBarrier, long checkpointId, long checkpointTimestamp)
            {
                if (_ctsInternal.IsCancellationRequested) return;

                DataRecord dataRecord;
                if (isBarrier)
                {
                    dataRecord = new DataRecord {
                        TargetJobVertexId = _outputInfo.TargetVertexId,
                        TargetSubtaskIndex = _outputInfo.TargetSpecificSubtaskIndex, // Barriers go to all specific targets
                        SourceJobVertexId = _sourceJobVertexId,
                        SourceSubtaskIndex = _sourceSubtaskIndex,
                        IsCheckpointBarrier = true,
                        BarrierPayload = new Proto.Internal.CheckpointBarrier { CheckpointId = checkpointId, CheckpointTimestamp = checkpointTimestamp },
                        Payload = ByteString.Empty
                    };
                }
                else
                {
                    byte[] payloadBytes = _serializer.Serialize(record);
                    dataRecord = new DataRecord {
                        TargetJobVertexId = _outputInfo.TargetVertexId,
                        TargetSubtaskIndex = _outputInfo.TargetSpecificSubtaskIndex, // Default, will be overridden by keying if applicable
                        SourceJobVertexId = _sourceJobVertexId,
                        SourceSubtaskIndex = _sourceSubtaskIndex,
                        IsCheckpointBarrier = false,
                        Payload = ByteString.CopyFrom(payloadBytes)
                    };

                    if (_keySelector != null && _downstreamParallelism.HasValue && _downstreamParallelism.Value > 0)
                    {
                        TKey key = _keySelector.GetKey(record);
                        int hashCode = key == null ? 0 : key.GetHashCode();
                        int targetSubtask = (hashCode & int.MaxValue) % _downstreamParallelism.Value;
                        dataRecord.TargetSubtaskIndex = targetSubtask;
                    }
                }
                _sendQueue.Enqueue(dataRecord);
                _sendSignal.Set();
            }

            private async Task ProcessSendQueueAsync(CancellationToken ct)
            {
                Console.WriteLine($"[{_identifier}] Send queue processing task started.");
                try
                {
                    while (!ct.IsCancellationRequested)
                    {
                        try { _sendSignal.Wait(ct); } catch (OperationCanceledException) { break; }
                        if (ct.IsCancellationRequested) break;

                        DataRecord? dataRecordToSend = null;
                        lock (_sendSignal)
                        {
                            if (_availableCredits > 0 && _sendQueue.TryDequeue(out dataRecordToSend))
                            {
                                Interlocked.Decrement(ref _availableCredits);
                            }

                            if (_availableCredits > 0 && !_sendQueue.IsEmpty) {
                                _sendSignal.Set();
                            } else {
                                _sendSignal.Reset();
                            }
                        }

                        if (dataRecordToSend != null) {
                             try {
                                if (_exchangeCall == null || ct.IsCancellationRequested) {
                                    Console.WriteLine($"[{_identifier}] Send error: Call is null or task cancelled. Re-queueing.");
                                    _sendQueue.Enqueue(dataRecordToSend); Interlocked.Increment(ref _availableCredits); continue;
                                }
                                await _exchangeCall.RequestStream.WriteAsync(new UpstreamPayload { Record = dataRecordToSend }, ct);
                                if (!dataRecordToSend.IsCheckpointBarrier) TaskManagerMetrics.RecordsSent.Add(1);
                            } catch (OperationCanceledException) when (ct.IsCancellationRequested) {
                                Console.WriteLine($"[{_identifier}] Send cancelled. Re-queueing.");
                                _sendQueue.Enqueue(dataRecordToSend); Interlocked.Increment(ref _availableCredits);
                            } catch (Exception ex) {
                                Console.WriteLine($"[{_identifier}] Send error: {ex.Message}. Re-queueing.");
                                _sendQueue.Enqueue(dataRecordToSend); Interlocked.Increment(ref _availableCredits);
                                if (!_ctsInternal.IsCancellationRequested) _ctsInternal.Cancel();
                            } finally {
                                if (_availableCredits > 0 && !_sendQueue.IsEmpty) _sendSignal.Set(); // Re-evaluate loop
>>>>>>> a92106a2
                            }
                        }
                    }
                }
                catch (OperationCanceledException) { Console.WriteLine($"[{_identifier}] Send queue task cancelled."); }
                catch (Exception ex) { Console.WriteLine($"[{_identifier}] Critical error in send queue task: {ex.Message}"); }
                finally { Console.WriteLine($"[{_identifier}] Send queue task finished."); }
            }

            private async Task ProcessDownstreamMessagesAsync(CancellationToken ct)
            {
                Console.WriteLine($"[{_identifier}] Downstream message task started.");
                if (_exchangeCall == null) return;
                try {
                    await foreach (var downstreamPayload in _exchangeCall.ResponseStream.ReadAllAsync(ct)) {
                        if (downstreamPayload.PayloadCase == DownstreamPayload.PayloadOneofCase.Credits) {
                            int newCredits = downstreamPayload.Credits.CreditsGranted;
                            if (newCredits <=0) continue;
                            Interlocked.Add(ref _availableCredits, newCredits);
                            if (!_sendQueue.IsEmpty) _sendSignal.Set();
                        }
                    }
                }
                catch (RpcException ex) when (ex.StatusCode == StatusCode.Cancelled) { Console.WriteLine($"[{_identifier}] Downstream processing cancelled (server closed stream)."); }
                catch (OperationCanceledException) { Console.WriteLine($"[{_identifier}] Downstream processing task cancelled."); }
                catch (Exception ex) { Console.WriteLine($"[{_identifier}] Error processing downstream: {ex.Message}"); if (!_ctsInternal.IsCancellationRequested) _ctsInternal.Cancel(); }
                finally { Console.WriteLine($"[{_identifier}] Downstream processing loop ended."); if (!_ctsInternal.IsCancellationRequested) _ctsInternal.Cancel(); _sendSignal.Set(); }
<<<<<<< HEAD
            }

            public async Task CloseAsync() // Replaces CloseStreamAsync
            {
                Console.WriteLine($"[{_identifier}] CloseAsync called.");
                if (!_ctsInternal.IsCancellationRequested) _ctsInternal.Cancel();
                _sendSignal.Set();

                if (_exchangeCall?.RequestStream != null) {
                    try { await _exchangeCall.RequestStream.CompleteAsync(); }
                    catch (Exception ex) { Console.WriteLine($"[{_identifier}] Error completing request stream: {ex.Message}"); }
                }

                await Task.WhenAll(
                    _processSendQueueTask ?? Task.CompletedTask,
                    _processDownstreamMessagesTask ?? Task.CompletedTask
                ).WaitAsync(TimeSpan.FromSeconds(5)); // Wait for tasks with timeout

                _exchangeCall?.Dispose();
                if (_channel != null) await _channel.ShutdownAsync();

                _sendSignal.Dispose();
                _ctsInternal.Dispose();
                Console.WriteLine($"[{_identifier}] Closed. Credits: {_availableCredits}, Queue: {_sendQueue.Count}");
=======
>>>>>>> a92106a2
            }

            public async Task CloseAsync()
            {
                Console.WriteLine($"[{_identifier}] CloseAsync called.");
                if (!_ctsInternal.IsCancellationRequested) _ctsInternal.Cancel();
                _sendSignal.Set();

                if (_exchangeCall?.RequestStream != null) {
                    try { await _exchangeCall.RequestStream.CompleteAsync(); }
                    catch (Exception ex) { Console.WriteLine($"[{_identifier}] Error completing request stream: {ex.Message}"); }
                }

<<<<<<< HEAD
        // New method from prompt
        public async Task ExecuteFromDescriptor(
            TaskDeploymentDescriptor tdd,
            Dictionary<string, string> operatorProperties, // Already deserialized from TDD
            CancellationToken cancellationToken
            // _serializerRegistry, _checkpointingService, _taskManagerId, _stateStore are now fields of TaskExecutor
            )
    {
        // Register with ActiveTaskRegistry (conceptual 'main' branch logic)
        _activeTaskRegistry.RegisterTask(this, tdd.JobGraphJobId, tdd.JobVertexId, tdd.SubtaskIndex, tdd.TaskName);

        Console.WriteLine($"[{tdd.TaskName}] Attempting to execute task from TDD. Head Operator: {tdd.FullyQualifiedOperatorName}");
        var runtimeContext = new BasicRuntimeContext(
            jobName: tdd.JobGraphJobId,
            taskName: tdd.TaskName,
            numberOfParallelSubtasks: 0, // TODO: Get total parallelism for this vertex from TDD or other source
            indexOfThisSubtask: tdd.SubtaskIndex
        );

        var allOperatorInstances = new List<object>();
        var allCollectors = new List<object>(); // Will hold NetworkedCollector or placeholder for ChainedCollector

        // --- 1. Instantiate Head Operator ---
        object? headOperatorInstance = null;
        Type? headOperatorType = Type.GetType(tdd.FullyQualifiedOperatorName);

        if (headOperatorType == null)
        {
            Console.WriteLine($"[{tdd.TaskName}] ERROR: Head operator type '{tdd.FullyQualifiedOperatorName}' not found.");
            return; // Early exit
        }

        try
        {
            // Simplified instantiation for head operator. Configuration applied via properties or constructor.
            // This part needs to be robust. For now, assume default constructor or simple property-based config.
            // If operatorProperties are for head, they should be used here.
            // For PoC, we'll rely on specific type checks later like existing code.
            headOperatorInstance = Activator.CreateInstance(headOperatorType);
            if (headOperatorInstance == null) throw new InvalidOperationException("Activator.CreateInstance returned null");
            Console.WriteLine($"[{tdd.TaskName}] Head operator {tdd.FullyQualifiedOperatorName} instantiated.");
            allOperatorInstances.Add(headOperatorInstance);
        }
        catch (Exception ex)
        {
            Console.WriteLine($"[{tdd.TaskName}] ERROR: Failed to instantiate head operator {tdd.FullyQualifiedOperatorName}: {ex.Message}");
            return; // Early exit
        }

        // Determine head operator type (Source, Operator, Sink) for flow control
        // This is a simplified view for the head operator; chaining changes intermediate operators.
        bool isHeadSource = tdd.Inputs.Count == 0; // A source has no network inputs to the TDD itself
        // bool isHeadSink = tdd.Outputs.Count == 0 && tdd.ChainedOperatorInfo.Count == 0; // A sink has no network outputs from the TDD
        // bool isHeadOperator = !isHeadSource && !isHeadSink;

        // Original type determination for specific instance variables (can be refactored later)
        object? sourceInstance = null; // Will be headOperatorInstance if isHeadSource
        IMapOperator<object, object>? operatorInstance = null; // Will be headOperatorInstance if !isHeadSource and not a sink
        ISinkFunction<object>? sinkInstance = null; // Will be headOperatorInstance if isHeadSink (and not chained)

        // This logic is kept for now to align with existing instantiation details below,
        // but headOperatorInstance is the primary one for the chain.
        // Type? componentType = headOperatorType; // componentType is now headOperatorType. This line is confirmed as removed/unnecessary.

        // --- Instantiate Chained Operators ---
        if (tdd.ChainedOperatorInfo != null && tdd.ChainedOperatorInfo.Count > 0)
        {
            Console.WriteLine($"[{tdd.TaskName}] Instantiating {tdd.ChainedOperatorInfo.Count} chained operators.");
            foreach (var chainedOpProto in tdd.ChainedOperatorInfo)
            {
                Type? chainedOpType = Type.GetType(chainedOpProto.FullyQualifiedOperatorName);
                if (chainedOpType == null)
                {
                    Console.WriteLine($"[{tdd.TaskName}] ERROR: Chained operator type '{chainedOpProto.FullyQualifiedOperatorName}' not found.");
                    // Consider how to handle partial failure: cleanup already instantiated operators?
                    return; // Early exit
                }
                try
                {
                    // Assuming chainedOpProto.OperatorConfiguration are bytes of a JSON string for now
                    string configJson = System.Text.Encoding.UTF8.GetString(chainedOpProto.OperatorConfiguration.ToByteArray());
                    // TODO: Actual instantiation might need to pass this configJson to a constructor or property.
                    // For now, Activator.CreateInstance is used, assuming default constructor.
                    object chainedOpInstance = Activator.CreateInstance(chainedOpType);
                    if (chainedOpInstance == null) throw new InvalidOperationException("Activator.CreateInstance returned null for chained operator.");

                    // TODO: Apply configJson to the chainedOpInstance if necessary.
                    // This might involve checking for a specific interface/method or property.
                    // Example: if (chainedOpInstance is IConfigurableOperator configurable) { configurable.Configure(configJson); }

                    allOperatorInstances.Add(chainedOpInstance);
                    Console.WriteLine($"[{tdd.TaskName}] Chained operator {chainedOpProto.FullyQualifiedOperatorName} instantiated.");
                }
                catch (Exception ex)
                {
                    Console.WriteLine($"[{tdd.TaskName}] ERROR: Failed to instantiate chained operator {chainedOpProto.FullyQualifiedOperatorName}: {ex.Message}");
                    return; // Early exit
                }
            }
        }

        // --- 4. Lifecycle Management (Open) ---
        Console.WriteLine($"[{tdd.TaskName}] Opening {allOperatorInstances.Count} operator instance(s).");
        foreach (var opInstance in allOperatorInstances)
        {
            if (opInstance is IOperatorLifecycle lifecycle)
            {
                try
                {
                    lifecycle.Open(runtimeContext);
                }
                catch (Exception ex)
                {
                    Console.WriteLine($"[{tdd.TaskName}] ERROR: Failed to open operator {opInstance.GetType().Name}: {ex.Message}");
                    // Consider cleanup of already opened operators if one fails to open.
                    return; // Early exit
                }
            }
        }

        // var collectors = new List<NetworkedCollector<object>>(); // Removed old 'collectors' list declaration

        // Original type determination variables like isSource, isOperator, isSink are kept for now
        // to minimize disruption to the existing serializer and component-specific instantiation logic below.
        // These will be refactored once the chain execution flow is fully in place.
        Type? componentType = headOperatorType; // Re-assign for compatibility with existing logic sections.
        bool isSource = tdd.Inputs.Count == 0 && tdd.Outputs.Count > 0; // Original logic
        bool isSink = tdd.Inputs.Count > 0 && tdd.Outputs.Count == 0;   // Original logic
        bool isOperator = tdd.Inputs.Count > 0 && tdd.Outputs.Count > 0; // Original logic

        // For Source/Operator: Setup output serializer and collectors
        // --- 5. Setup Collectors ---
        // Initialize allCollectors with placeholders (null for ChainedCollector)
        for (int i = 0; i < allOperatorInstances.Count; i++)
        {
            allCollectors.Add(null!); // Add null placeholder initially
        }

        ITypeSerializer<object>? outputDataSerializer = null;
        if (tdd.Outputs.Count > 0) // Only setup output serializer if there are network outputs for the whole task
        {
            if (string.IsNullOrEmpty(tdd.OutputSerializerTypeName) || string.IsNullOrEmpty(tdd.OutputTypeName))
            {
                 Console.WriteLine($"[{tdd.TaskName}] ERROR: Output type or serializer not defined for a task with outputs.");
                 return;
            }
            Type? outSerType = Type.GetType(tdd.OutputSerializerTypeName);
            if (outSerType != null) outputDataSerializer = Activator.CreateInstance(outSerType) as ITypeSerializer<object>;
            else { Console.WriteLine($"[{tdd.TaskName}] WARNING: Output serializer type '{tdd.OutputSerializerTypeName}' not found."); }

            if (outputDataSerializer == null) {
                 Console.WriteLine($"[{tdd.TaskName}] ERROR: Output serializer could not be instantiated for task outputs.");
                 return;
            }

            // Create CreditAwareTaskOutputs for the *last* operator in the chain if the task has outputs.
            if (allOperatorInstances.Count > 0)
            {
                var creditAwareOutputsForLastOp = new List<CreditAwareTaskOutput>();
                foreach (var outputDesc in tdd.Outputs)
                {
                    Console.WriteLine($"[{tdd.TaskName}] Setting up CreditAwareTaskOutput for task output to {outputDesc.TargetVertexId} at {outputDesc.TargetTaskEndpoint} (Subtask: {outputDesc.TargetSpecificSubtaskIndex})");
                    // Ensure outputDataSerializer is not null if tdd.Outputs.Count > 0 (already checked above)
                    var outputSender = new CreditAwareTaskOutput(
                        tdd.JobVertexId, // sourceJobVertexId for this output
                        tdd.SubtaskIndex, // sourceSubtaskIndex for this output
                        outputDesc,
                        outputDataSerializer!, // Pass the ITypeSerializer<object>, non-null asserted by check above
                        outputDesc.TargetTaskEndpoint
                    );
                    creditAwareOutputsForLastOp.Add(outputSender);
                }
                allCollectors[allOperatorInstances.Count - 1] = creditAwareOutputsForLastOp;
            }
        }
        // Now, populate them by iterating backwards.
        for (int i = allOperatorInstances.Count - 2; i >= 0; i--)
        {
            object currentOperator = allOperatorInstances[i];
            object nextOperator = allOperatorInstances[i+1];
            object? collectorForNextOperatorOutput = allCollectors[i+1];

            Type? outputTypeOfCurrentOperator = null;
            Type? inputTypeOfNextOperator = null;

            // Determine OutputTypeOfCurrentOperator
            if (i == 0) // Head operator
            {
                // If the head operator is part of a chain, its direct output type might differ from tdd.OutputTypeName (which is for the whole task)
                // We need the actual output type of the head operator instance.
                // For a source, it's tdd.OutputTypeName if not chained, or its specific output type if chained.
                // For an operator, it's its specific output type.
                // This requires knowing the head operator's actual output type.
                // Let's assume headOperatorInstance.GetType() and then find IMapOperator<TIn, TOut> or ISourceFunction<TOut>
                // For simplicity, if head is source, tdd.OutputTypeName is its initial output.
                // If head is operator, its output type is complex if not explicitly defined.
                // This part is tricky. Let's assume the TDD provides this.
                // The TDD.OutputTypeName is for the *last* operator in the *task*.
                // The TDD.ChainedOperatorInfo[0].InputTypeName is the input to the first *chained* op, so output of head.
                if (tdd.ChainedOperatorInfo.Count > 0 && i == 0) // Head operator followed by a chain
                {
                    // The output of the head operator must match the input of the first chained operator.
                     outputTypeOfCurrentOperator = Type.GetType(tdd.ChainedOperatorInfo[0].InputTypeName);
                     if (outputTypeOfCurrentOperator == null) {
                        Console.WriteLine($"[{tdd.TaskName}] ERROR: Cannot determine Output Type for Head Operator {currentOperator.GetType().Name} when it's chained. Expected input type for {tdd.ChainedOperatorInfo[0].FullyQualifiedOperatorName} was {tdd.ChainedOperatorInfo[0].InputTypeName}. Type resolution failed.");
                        return; // Critical error
                     }
                }
                else if (i == 0) // Head operator, NOT followed by a chain (single operator task)
                {
                    // Its output is the task's output
                    outputTypeOfCurrentOperator = Type.GetType(tdd.OutputTypeName);
                     if (outputTypeOfCurrentOperator == null && tdd.Outputs.Count > 0) { // Only error if it's supposed to have output
                        Console.WriteLine($"[{tdd.TaskName}] ERROR: Cannot determine Output Type for Head Operator {currentOperator.GetType().Name} (single operator). Task OutputTypeName: {tdd.OutputTypeName}. Type resolution failed.");
                        return; // Critical error
                     } else if (outputTypeOfCurrentOperator == null) { // e.g. a single sink operator
                        // This is fine, it means the operator doesn't produce output for a collector.
                        // ChainedCollector should not be created if outputTypeOfCurrentOperator is null.
                        Console.WriteLine($"[{tdd.TaskName}] Head operator {currentOperator.GetType().Name} has no discernible output type for a collector. Skipping ChainedCollector creation for it.");
                        continue;
                     }
                }
            }
            else // Current operator is a chained operator (not head)
            {
                outputTypeOfCurrentOperator = Type.GetType(tdd.ChainedOperatorInfo[i-1].OutputTypeName);
                 if (outputTypeOfCurrentOperator == null) {
                    Console.WriteLine($"[{tdd.TaskName}] ERROR: Cannot determine Output Type for Chained Operator {currentOperator.GetType().Name} from ChainedOperatorInfo (index {i-1}). OutputTypeName: {tdd.ChainedOperatorInfo[i-1].OutputTypeName}. Type resolution failed.");
                    return; // Critical error
                 }
            }

            // Determine InputTypeOfNextOperator
            // nextOperator is allOperatorInstances[i+1].
            // If i+1 is the first chained op, its info is in tdd.ChainedOperatorInfo[0].
            // Generally, for allOperatorInstances[i+1], its info is in tdd.ChainedOperatorInfo[ (i+1) - 1 = i ]
            inputTypeOfNextOperator = Type.GetType(tdd.ChainedOperatorInfo[i].InputTypeName);
            if (inputTypeOfNextOperator == null) {
                Console.WriteLine($"[{tdd.TaskName}] ERROR: Cannot determine Input Type for Next Operator {nextOperator.GetType().Name} from ChainedOperatorInfo (index {i}). InputTypeName: {tdd.ChainedOperatorInfo[i].InputTypeName}. Type resolution failed.");
                return; // Critical error
            }

            if (outputTypeOfCurrentOperator == null) // Should have been caught above if it was an error condition
            {
                 Console.WriteLine($"[{tdd.TaskName}] INFO: Output type of current operator {currentOperator.GetType().Name} is null, skipping ChainedCollector creation.");
                 allCollectors[i] = null!; // Ensure it's null if no collector
                 continue;
            }

            try
            {
                Type chainedCollectorGenericType = typeof(ChainedCollector<>);
                Type chainedCollectorTyped = chainedCollectorGenericType.MakeGenericType(outputTypeOfCurrentOperator);
                object chainedCollectorInstance = Activator.CreateInstance(chainedCollectorTyped, nextOperator, collectorForNextOperatorOutput, inputTypeOfNextOperator)!;
                allCollectors[i] = chainedCollectorInstance;
                Console.WriteLine($"[{tdd.TaskName}] Created ChainedCollector<{outputTypeOfCurrentOperator.Name}> for operator {currentOperator.GetType().Name} (index {i}). Next is {nextOperator.GetType().Name}. Next Op Input Type: {inputTypeOfNextOperator.Name}. Collector for next op output: {collectorForNextOperatorOutput?.GetType().Name ?? "null"}");
            }
            catch (Exception ex)
            {
                Console.WriteLine($"[{tdd.TaskName}] ERROR: Failed to create ChainedCollector for output of {currentOperator.GetType().Name} (type {outputTypeOfCurrentOperator.Name}): {ex.Message} {ex.StackTrace}");
                return; // Critical error
            }
        }


        // For Operator/Sink: Setup input serializer and register receiver
        // This section is for the *head* operator of the chain if it takes network input.
        ITypeSerializer<object>? inputDataSerializer = null; // Default to object for delegate
        Type? headOperatorInputType = null;

        if (!isHeadSource) // Only setup network input deserializer if head is not a source
        {
            if (string.IsNullOrEmpty(tdd.InputTypeName)) {
                 Console.WriteLine($"[{tdd.TaskName}] ERROR: InputTypeName is null or empty for a non-source task head."); return;
            }
            headOperatorInputType = Type.GetType(tdd.InputTypeName);
            if (headOperatorInputType == null) {
                 Console.WriteLine($"[{tdd.TaskName}] ERROR: Could not resolve head operator input type {tdd.InputTypeName}."); return;
            }

            if (string.IsNullOrEmpty(tdd.InputSerializerTypeName)) {
                 Console.WriteLine($"[{tdd.TaskName}] ERROR: InputSerializerTypeName is null or empty for a non-source task head."); return;
            }
            var headInputSerializerType = Type.GetType(tdd.InputSerializerTypeName);
            if (headInputSerializerType == null) {
                Console.WriteLine($"[{tdd.TaskName}] ERROR: Could not resolve head input serializer type {tdd.InputSerializerTypeName}."); return;
            }
            // TODO: Use _serializerRegistry from 'main' branch context if available for more robust serializer creation.
            // inputDataSerializer = _serializerRegistry.CreateSerializer(headInputSerializerType);
            inputDataSerializer = Activator.CreateInstance(headInputSerializerType) as ITypeSerializer<object>; // Fallback for now

            if (inputDataSerializer == null) {
                 Console.WriteLine($"[{tdd.TaskName}] ERROR: Input serializer for type {tdd.InputTypeName} could not be instantiated from {tdd.InputSerializerTypeName}.");
                 return;
=======
                var tasksToWait = new List<Task>();
                if (_processSendQueueTask != null) tasksToWait.Add(_processSendQueueTask);
                if (_processDownstreamMessagesTask != null) tasksToWait.Add(_processDownstreamMessagesTask);

                if (tasksToWait.Any()) {
                    await Task.WhenAll(tasksToWait).WaitAsync(TimeSpan.FromSeconds(5));
                }

                _exchangeCall?.Dispose();
                if (_channel != null) await _channel.ShutdownAsync();
                _sendSignal.Dispose();
                _ctsInternal.Dispose();
                Console.WriteLine($"[{_identifier}] Closed. Credits: {_availableCredits}, Queue: {_sendQueue.Count}");
            }
        }

        public async Task ExecuteFromDescriptor(
            TaskDeploymentDescriptor tdd,
            Dictionary<string, string> operatorProperties,
            CancellationToken cancellationToken)
        {
            _activeTaskRegistry.RegisterTask(this, tdd.JobGraphJobId, tdd.JobVertexId, tdd.SubtaskIndex, tdd.TaskName);

            Console.WriteLine($"[{tdd.TaskName}] Attempting to execute task from TDD. Head Operator: {tdd.FullyQualifiedOperatorName}");
            var runtimeContext = new BasicRuntimeContext(
                jobName: tdd.JobGraphJobId,
                taskName: tdd.TaskName,
                numberOfParallelSubtasks: tdd.Parallelism, // Using TDD parallelism
                indexOfThisSubtask: tdd.SubtaskIndex
            );

            var allOperatorInstances = new List<object>();
            var allCollectors = new List<object>(); // Holds ChainedCollector or List<INetworkedCollector>

            object? headOperatorInstance = null;
            Type? headOperatorType = Type.GetType(tdd.FullyQualifiedOperatorName);

            if (headOperatorType == null) { Console.WriteLine($"[{tdd.TaskName}] ERROR: Head operator type '{tdd.FullyQualifiedOperatorName}' not found."); return; }
            try {
                headOperatorInstance = Activator.CreateInstance(headOperatorType);
                if (headOperatorInstance == null) throw new InvalidOperationException("Activator.CreateInstance returned null");
                allOperatorInstances.Add(headOperatorInstance);
            } catch (Exception ex) { Console.WriteLine($"[{tdd.TaskName}] ERROR: Failed to instantiate head operator {tdd.FullyQualifiedOperatorName}: {ex.Message}"); return; }

            bool isHeadSource = tdd.Inputs.Count == 0;

            if (tdd.ChainedOperatorInfo != null && tdd.ChainedOperatorInfo.Count > 0) {
                foreach (var chainedOpProto in tdd.ChainedOperatorInfo) {
                    Type? chainedOpType = Type.GetType(chainedOpProto.FullyQualifiedOperatorName);
                    if (chainedOpType == null) { Console.WriteLine($"[{tdd.TaskName}] ERROR: Chained operator type '{chainedOpProto.FullyQualifiedOperatorName}' not found."); return; }
                    try {
                        object chainedOpInstance = Activator.CreateInstance(chainedOpType);
                        if (chainedOpInstance == null) throw new InvalidOperationException("Activator.CreateInstance returned null for chained operator.");
                        allOperatorInstances.Add(chainedOpInstance);
                    } catch (Exception ex) { Console.WriteLine($"[{tdd.TaskName}] ERROR: Failed to instantiate chained operator {chainedOpProto.FullyQualifiedOperatorName}: {ex.Message}"); return; }
                }
>>>>>>> a92106a2
            }

<<<<<<< HEAD
        // State Restoration (Conceptual 'main' branch logic)
        if (tdd.IsRecovery)
        {
            Console.WriteLine($"[{tdd.TaskName}] Task is in RECOVERY mode for checkpoint ID {tdd.RecoveryCheckpointId}.");
            // In 'main', this would involve IStateSnapshotStore and IStateSnapshotReader

            // Example: Use _stateStore to get a reader for the recovery snapshot handle.
            // This is highly conceptual as the structure of state handles (one per task vs. per operator) is not defined.
            // IStateSnapshotReader? snapshotReader = _stateStore.GetReader(tdd.RecoverySnapshotHandle);
            // if (snapshotReader == null && !string.IsNullOrEmpty(tdd.RecoverySnapshotHandle))
            // {
            //    Console.WriteLine($"[{tdd.TaskName}] ERROR: Failed to get snapshot reader for handle {tdd.RecoverySnapshotHandle}. State restoration will be skipped.");
            // }

            foreach (var opInstance in allOperatorInstances)
            {
                if (opInstance is ICheckpointableOperator checkpointable)
                {
                    // If state is per operator, TDD would need to provide a map or list of handles.
                    // For now, assume a single handle applies or is adapted.
                    Console.WriteLine($"[{tdd.TaskName}] Attempting to restore state for {opInstance.GetType().Name} using recovery info from TDD.");
                    // await checkpointable.RestoreState(snapshotReader); // Pass the conceptual reader
                    // For placeholder:
                    if (string.IsNullOrEmpty(tdd.RecoverySnapshotHandle)) {
                        Console.WriteLine($"[{tdd.TaskName}] No RecoverySnapshotHandle provided in TDD for {opInstance.GetType().Name}. Skipping RestoreState.");
                    } else {
                        Console.WriteLine($"[{tdd.TaskName}] PLACEHOLDER: {opInstance.GetType().Name}.RestoreState() would be called with snapshot data from handle '{tdd.RecoverySnapshotHandle}'.");
                    }
                }
            }
        }


        // Instantiate the core component (Source, Operator, or Sink) - THIS PART NEEDS REWORK for headOperatorInstance
        // The headOperatorInstance is already in allOperatorInstances[0].
        // The specific type checks (FileSourceFunction, SimpleStringToUpperMapOperator, etc.)
        // are for applying specific configurations or constructors which might be complex with Activator.CreateInstance alone.
        // This logic will need to be adapted to configure allOperatorInstances[0] if special logic is needed beyond Activator.CreateInstance.

        // Example of adapting the old logic for headOperatorInstance (allOperatorInstances[0])
        if (isSource)
        {
            sourceInstance = allOperatorInstances[0]; // Assign from the list
            // Specific configuration for FileSourceFunction example
            if (headOperatorInstance is ISourceFunction<string> && // Check actual type
                tdd.FullyQualifiedOperatorName.StartsWith("FlinkDotNet.Connectors.Sources.File.FileSourceFunction`1") &&
                tdd.OutputTypeName == "System.String")
            {
                // This is tricky because FileSourceFunction takes filePath and serializer in constructor.
                // Activator.CreateInstance earlier used default constructor.
                // This requires either re-instantiation or property-based configuration.
                // For now, this highlights a gap if complex constructors are needed for head operator.
                // Let's assume properties can be set or a re-instantiation happens if specific constructor needed.
                // The current code instantiated with default constructor. If that's not enough, it needs adjustment.
                Console.WriteLine($"[{tdd.TaskName}] Head operator is a Source. Specific constructor logic for FileSource might need review if default constructor is not used/sufficient.");
                 var stringSerializerForSource = Activator.CreateInstance(Type.GetType(tdd.OutputSerializerTypeName!)!) as ITypeSerializer<string>;
                 if (stringSerializerForSource != null && operatorProperties.TryGetValue("filePath", out var path)) {
                    // Re-instantiate IF NEEDED (this is a simplified example of handling specific constructor)
                    // For a real system, use a factory or DI that handles parameters.
                    // allOperatorInstances[0] = Activator.CreateInstance(componentType.MakeGenericType(typeof(string)), path, stringSerializerForSource);
                    // sourceInstance = allOperatorInstances[0];
                    Console.WriteLine($"[{tdd.TaskName}] FileSourceFunction specific setup would go here. Current head instance: {sourceInstance?.GetType().Name}");
                 } else {
                      Console.WriteLine($"[{tdd.TaskName}] Could not get stringSerializerForSource or filePath for FileSourceFunction.");
                 }
            }
        }
        else if (isOperator) // Head is an operator
        {
            operatorInstance = allOperatorInstances[0] as IMapOperator<object, object>; // Assign from list
            // Lifecycle Open already called for all instances, including this one.
        }
        else if (isSink) // Head is a sink
        {
            sinkInstance = allOperatorInstances[0] as ISinkFunction<object>; // Assign from list
            // Lifecycle Open already called for all instances.
        }

        // Check if head operator was successfully cast to its role variable (sourceInstance, operatorInstance, sinkInstance)
        // This is more of a check on the logic assigning these variables than on instantiation itself, which was checked earlier.
        if ((isSource && sourceInstance == null && allOperatorInstances.Count > 0 && allOperatorInstances[0] is ISourceFunction<object>) || // If it's a generic source
            (isOperator && operatorInstance == null && allOperatorInstances.Count > 0) ||
            (isSink && sinkInstance == null && allOperatorInstances.Count > 0 ))
        {
             // If headOperatorInstance was not null but the role-specific variable is, it means the type check/cast failed.
             // However, allOperatorInstances[0] holds the successfully instantiated head operator.
             // The specific variables sourceInstance, operatorInstance, sinkInstance are becoming less relevant for the chain's head.
             Console.WriteLine($"[{tdd.TaskName}] Successfully instantiated head operator: {allOperatorInstances[0].GetType().FullName}. Role-specific variable might be null if type is generic/unexpected by old logic.");
        } else if (allOperatorInstances.Count == 0) {
             Console.WriteLine($"[{tdd.TaskName}] ERROR: Head operator failed to be part of allOperatorInstances list after instantiation attempts.");
             return;
        }


        Console.WriteLine($"[{tdd.TaskName}] All operators ({allOperatorInstances.Count}) instantiated and opened successfully.");

        // Register receiver for operators and sinks - This applies if the HEAD of the chain is not a source.
        OperatorBarrierHandler? barrierHandler = null; // Renamed from taskBarrierHandler
        if (!isHeadSource)
        {
            var expectedInputIds = tdd.Inputs
                .Select(inp => $"{inp.UpstreamJobVertexId}_{inp.UpstreamSubtaskIndex}")
                .ToList();

            Func<FlinkDotNet.Core.Abstractions.Models.Checkpointing.CheckpointBarrier, Task> onAlignedCallback =
                async (alignedBarrier) =>
            {
                Console.WriteLine($"[{tdd.TaskName}] All barriers for CP {alignedBarrier.CheckpointId} aligned. Starting snapshot and forwarding.");

                // 1. Snapshot State for all checkpointable operators in the chain
                // This is a simplified representation. Actual state handles/results would be collected.
                // And reported to _checkpointingService.AcknowledgeCheckpointAsync(...)
                bool allSnapshotsOk = true;
                foreach (var opInstance in allOperatorInstances)
                {
                    if (opInstance is ICheckpointableOperator checkpointable)
                    {
                        try
                        {
                            Console.WriteLine($"[{tdd.TaskName}] Snapshotting state for {opInstance.GetType().Name} for CP {alignedBarrier.CheckpointId}.");
                            // In real Flink, SnapshotStateContext would be passed, providing checkpointId, store etc.
                            // await checkpointable.SnapshotState(snapshotContext);
                            // For now, this is a placeholder.
                        }
                        catch (Exception ex)
                        {
                            Console.WriteLine($"[{tdd.TaskName}] Error snapshotting {opInstance.GetType().Name} for CP {alignedBarrier.CheckpointId}: {ex.Message}");
                            allSnapshotsOk = false;
                            // TODO: Report snapshot failure to _checkpointingService
                            break;
                        }
                    }
                }

                if (!allSnapshotsOk) {
                     Console.WriteLine($"[{tdd.TaskName}] Snapshotting failed for one or more operators for CP {alignedBarrier.CheckpointId}. Checkpoint will likely be aborted by JM.");
                     return;
                }

                // TODO: Report overall snapshot success to _checkpointingService (e.g., with state handles)
                // For example: await _checkpointingService.AcknowledgeCheckpointAsync(
                //    _taskManagerId, tdd.JobGraphJobId, tdd.JobVertexId, tdd.SubtaskIndex,
                //    alignedBarrier.CheckpointId, "placeholder_state_handle_uri", null, 0, 0);


                // 2. Forward Barriers to all network outputs of the *last* operator in the chain
                if (allCollectors.LastOrDefault() is List<CreditAwareTaskOutput> outputSenders)
                {
                    Console.WriteLine($"[{tdd.TaskName}] Forwarding barrier CP {alignedBarrier.CheckpointId} to {outputSenders.Count} network outputs.");
                    var barrierDataRecord = new DataRecord {
                        IsCheckpointBarrier = true,
                        BarrierPayload = new Proto.Internal.CheckpointBarrier {
                            CheckpointId = alignedBarrier.CheckpointId,
                            Timestamp = alignedBarrier.Timestamp
                        },
                        // Target info will be set by NetworkedCollector itself based on its _outputInfo
                    };
                    foreach (var sender in outputSenders)
                    {
                        // NetworkedCollector's Collect method needs to be adapted to take a DataRecord directly or handle this.
                        // For now, assuming it can take a generic object and detect it's a barrier, or a specialized method.
                        // The existing NetworkedCollector.Collect(T record, bool isBarrier, ...) is better.
                        // We need to pass a "dummy" T record for the signature.
                        // This part shows the type complexity. For now, we'll assume `object` type for NetworkedCollector<T>
                        // or that the barrier itself can be sent as T if T is object.

                        // If NetworkedCollector is NetworkedCollector<object>
                        if (sender is NetworkedCollector<object> objSender) {
                             objSender.Collect(alignedBarrier as object ?? new object(), isBarrier: true, checkpointId: alignedBarrier.CheckpointId, checkpointTimestamp: alignedBarrier.Timestamp);
                        } else {
                             Console.WriteLine($"[{tdd.TaskName}] Cannot forward barrier: Output sender is not NetworkedCollector<object>.");
                             // This highlights the need for a common way to send barriers, perhaps a dedicated method on the collector interface.
=======
            foreach (var opInstance in allOperatorInstances) {
                if (opInstance is IOperatorLifecycle lifecycle) {
                    try { lifecycle.Open(runtimeContext); }
                    catch (Exception ex) { Console.WriteLine($"[{tdd.TaskName}] ERROR: Failed to open operator {opInstance.GetType().Name}: {ex.Message}"); return; }
                }
            }

            // Initialize allCollectors placeholders
            for (int i = 0; i < allOperatorInstances.Count; i++) allCollectors.Add(null!);

            // Setup NetworkedCollectors for the last operator in the chain (or the head if no chain)
            if (tdd.Outputs.Count > 0)
            {
                var actualNetworkedCollectors = new List<INetworkedCollector>();
                Type? taskOutputOverallType = Type.GetType(tdd.OutputTypeName); // Overall output type of the task/chain
                if (taskOutputOverallType == null) {
                     Console.WriteLine($"[{tdd.TaskName}] ERROR: Task OutputTypeName '{tdd.OutputTypeName}' could not be resolved."); return;
                }

                foreach (var outputDesc in tdd.Outputs)
                {
                    ITypeSerializer specificSerializer = _serializerRegistry.GetSerializer(taskOutputOverallType);
                    IKeySelector<object,object>? keySelectorInstance = null; // Use object,object for IKeySelector if type not fully known here
                    int? keyingDownstreamParallelism = null;
                    Type keyTypeForCollector = typeof(object); // Default TKey for NetworkedCollector to object if not keyed

                    var keyingInfo = tdd.OutputKeyingInfo.FirstOrDefault(k => k.TargetJobVertexId == outputDesc.TargetVertexId);
                    if (keyingInfo != null) { // Keyed Output
                        Type? keySelectorActualType = Type.GetType(keyingInfo.KeySelectorTypeName);
                        Type? keyActualType = Type.GetType(keyingInfo.KeyTypeName);
                        if (keySelectorActualType != null && keyActualType != null) {
                            try {
                                byte[] serializedKeySelectorBytes = Convert.FromBase64String(keyingInfo.SerializedKeySelector);
                                ITypeSerializer keySelectorSerializer = _serializerRegistry.GetSerializer(keySelectorActualType);
                                keySelectorInstance = keySelectorSerializer.Deserialize(serializedKeySelectorBytes) as IKeySelector<object,object>;
                                keyingDownstreamParallelism = keyingInfo.DownstreamParallelism;
                                keyTypeForCollector = keyActualType;
                            } catch (Exception ex) { Console.WriteLine($"[{tdd.TaskName}] ERROR: Failed to deserialize KeySelector for output {outputDesc.TargetVertexId}. Ex: {ex.Message}"); }
                        } else { Console.WriteLine($"[{tdd.TaskName}] ERROR: Could not load KeySelectorType or KeyType for output {outputDesc.TargetVertexId}."); }
                    }

                    // Create specific NetworkedCollector<T, TKey>
                    Type genericCollectorType = typeof(NetworkedCollector<,>);
                    Type specificCollectorType = genericCollectorType.MakeGenericType(taskOutputOverallType, keyTypeForCollector);

                    INetworkedCollector collector = (INetworkedCollector)Activator.CreateInstance(
                        specificCollectorType,
                        tdd.JobVertexId, tdd.SubtaskIndex, outputDesc, specificSerializer, keySelectorInstance, keyingDownstreamParallelism)!;
                    actualNetworkedCollectors.Add(collector);
                }
                allCollectors[allOperatorInstances.Count - 1] = actualNetworkedCollectors;
            }

            // Populate ChainedCollectors by iterating backwards
            for (int i = allOperatorInstances.Count - 2; i >= 0; i--)
            {
                object currentOperator = allOperatorInstances[i];
                object nextOperator = allOperatorInstances[i+1];
                object? collectorForNextOperatorOutput = allCollectors[i+1];
                Type? outputTypeOfCurrentOperator = null; Type? inputTypeOfNextOperator = null;

                if (i == 0) { // Head operator
                    outputTypeOfCurrentOperator = (tdd.ChainedOperatorInfo.Count > 0) ? Type.GetType(tdd.ChainedOperatorInfo[0].InputTypeName) : Type.GetType(tdd.OutputTypeName);
                } else { // Chained operator
                    outputTypeOfCurrentOperator = Type.GetType(tdd.ChainedOperatorInfo[i-1].OutputTypeName);
                }
                inputTypeOfNextOperator = Type.GetType(tdd.ChainedOperatorInfo[i].InputTypeName);

                if (outputTypeOfCurrentOperator == null || inputTypeOfNextOperator == null) { Console.WriteLine($"[{tdd.TaskName}] Error resolving types for ChainedCollector between {currentOperator.GetType().Name} and {nextOperator.GetType().Name}."); continue; }

                Type chainedCollectorGenericType = typeof(ChainedCollector<>);
                Type chainedCollectorTyped = chainedCollectorGenericType.MakeGenericType(outputTypeOfCurrentOperator);
                object chainedCollectorInstance = Activator.CreateInstance(chainedCollectorTyped, nextOperator, collectorForNextOperatorOutput, inputTypeOfNextOperator)!;
                allCollectors[i] = chainedCollectorInstance;
            }

            ITypeSerializer<object>? inputDataSerializer = null;
            if (!isHeadSource) {
                if (string.IsNullOrEmpty(tdd.InputTypeName) || string.IsNullOrEmpty(tdd.InputSerializerTypeName)) { Console.WriteLine($"[{tdd.TaskName}] ERROR: Input type or serializer not defined for non-source task head."); return; }
                Type? headInputType = Type.GetType(tdd.InputTypeName);
                Type? headInputSerializerDefType = Type.GetType(tdd.InputSerializerTypeName);
                if (headInputType == null || headInputSerializerDefType == null) { Console.WriteLine($"[{tdd.TaskName}] ERROR: Could not resolve head input type/serializer."); return; }
                inputDataSerializer = _serializerRegistry.GetSerializer(headInputType) as ITypeSerializer<object> ?? Activator.CreateInstance(headInputSerializerDefType) as ITypeSerializer<object>;
                if (inputDataSerializer == null) { Console.WriteLine($"[{tdd.TaskName}] ERROR: Input serializer for type {tdd.InputTypeName} could not be instantiated."); return; }
            }

            if (tdd.IsRecovery) {
                Console.WriteLine($"[{tdd.TaskName}] Task is in RECOVERY mode for CP ID {tdd.RecoveryCheckpointId}.");
                if (string.IsNullOrEmpty(tdd.RecoverySnapshotHandle)) { Console.WriteLine($"[{tdd.TaskName}] RECOVERY WARNING: Missing RecoverySnapshotHandle."); }
                else {
                    foreach (var opInstance in allOperatorInstances) {
                        if (opInstance is ICheckpointableOperator checkpointable) {
                            Console.WriteLine($"[{tdd.TaskName}] Restoring state for {opInstance.GetType().Name}.");
                            try {
                                await checkpointable.RestoreState(new OperatorStateSnapshot(tdd.RecoverySnapshotHandle, 0L)); // Simplified
                            } catch (Exception ex) {Console.WriteLine($"[{tdd.TaskName}] Error restoring state for {opInstance.GetType().Name}: {ex}");}
                        }
                    }
                }
            }

            IOperatorBarrierHandler? barrierHandlerForInputs = null;
            if (!isHeadSource) {
                var expectedInputIds = tdd.Inputs.Select(inp => $"{inp.UpstreamJobVertexId}_{inp.UpstreamSubtaskIndex}").ToList();
                Func<FlinkDotNet.Core.Abstractions.Models.Checkpointing.CheckpointBarrier, Task> onAlignedCallback = async (alignedBarrier) => {
                    Console.WriteLine($"[{tdd.TaskName}] All barriers for CP {alignedBarrier.CheckpointId} aligned. Starting snapshot and forwarding.");
                    bool allSnapshotsOk = true;
                    var snapshotResults = new List<OperatorStateSnapshot>();

                    foreach (var opInstance in allOperatorInstances) {
                        if (opInstance is ICheckpointableOperator checkpointable) {
                            try {
                                var snapshotResult = await checkpointable.SnapshotState(alignedBarrier.CheckpointId, alignedBarrier.Timestamp);
                                if(snapshotResult != null) snapshotResults.Add(snapshotResult);
                                else { allSnapshotsOk = false; Console.WriteLine($"[{tdd.TaskName}] Snapshot for {opInstance.GetType().Name} returned null."); }
                            } catch (Exception ex) {
                                Console.WriteLine($"[{tdd.TaskName}] Error snapshotting {opInstance.GetType().Name}: {ex.Message}");
                                allSnapshotsOk = false; break;
                            }
                        }
                    }

                    if (allSnapshotsOk) {
                         // Simplified: report all snapshots to checkpointing service
                        foreach(var sr in snapshotResults) {
                             await _checkpointingService.ReportOperatorSnapshotComplete(
                                tdd.JobGraphJobId, alignedBarrier.CheckpointId, tdd.JobVertexId, tdd.SubtaskIndex, // This should be specific operator's ID if different
                                sr, 50 /* placeholder duration */);
                        }
                        Console.WriteLine($"[{tdd.TaskName}] All snapshots reported for CP {alignedBarrier.CheckpointId}.");
                    } else {
                         Console.WriteLine($"[{tdd.TaskName}] Snapshotting failed for CP {alignedBarrier.CheckpointId}.");
                         // TODO: Report checkpoint failure
                         return;
                    }

                    if (allCollectors.LastOrDefault() is List<INetworkedCollector> outputSenders) {
                        Console.WriteLine($"[{tdd.TaskName}] Forwarding barrier CP {alignedBarrier.CheckpointId} to {outputSenders.Count} network outputs.");
                        foreach (var sender in outputSenders) {
                            await sender.CollectObject(alignedBarrier, cancellationToken);
>>>>>>> a92106a2
                        }
                    }
                    Console.WriteLine($"[{tdd.TaskName}] Finished onAlignedCallback for CP {alignedBarrier.CheckpointId}.");
                };
                barrierHandlerForInputs = new OperatorBarrierHandler(tdd.JobVertexId, tdd.SubtaskIndex, expectedInputIds, onAlignedCallback);
                _operatorBarrierHandlers[$"{tdd.JobVertexId}_{tdd.SubtaskIndex}"] = barrierHandlerForInputs;

                if (inputDataSerializer != null) {
                    ProcessRecordDelegate recordProcessor = async (targetJobVertexId, targetSubtaskIndex, payload) => {
                        if (targetJobVertexId != tdd.JobVertexId || targetSubtaskIndex != tdd.SubtaskIndex) return;
                        try {
                            var deserializedRecord = inputDataSerializer.Deserialize(payload);
                            object? currentKeyForState = null;
                            // Keyed State Scoping from main
                            if (tdd.InputKeyingInfo != null && tdd.InputKeyingInfo.Any() && headOperatorInstance is IKeyedOperator) {
                                var inputKeyingConfig = tdd.InputKeyingInfo.First(); // Assuming one input keying for head
                                if (!string.IsNullOrEmpty(inputKeyingConfig.SerializedKeySelector) && !string.IsNullOrEmpty(inputKeyingConfig.KeySelectorTypeName)) {
                                    try {
                                        Type? keySelectorType = Type.GetType(inputKeyingConfig.KeySelectorTypeName);
                                        if (keySelectorType != null) {
                                            ITypeSerializer keySelectorSerializer = _serializerRegistry.GetSerializer(keySelectorType);
                                            object keySelectorInstance = keySelectorSerializer.Deserialize(Convert.FromBase64String(inputKeyingConfig.SerializedKeySelector))!;
                                            MethodInfo? getKeyMethod = keySelectorType.GetMethod("GetKey");
                                            currentKeyForState = getKeyMethod?.Invoke(keySelectorInstance, new object[] { deserializedRecord! });
                                        }
                                    } catch (Exception ex) { Console.WriteLine($"[{tdd.TaskName}] ERROR using input KeySelector: {ex.Message}"); }
                                }
                            }
                            if (runtimeContext is BasicRuntimeContext brc) { brc.SetCurrentKey(currentKeyForState); }

                            if (allCollectors.Count > 0 && allCollectors[0] is ICollector<object> headCollector) {
                                headCollector.Collect(deserializedRecord);
                            } else if (allCollectors.Count == 0 && headOperatorInstance is ISinkFunction<object> sinkFn) {
                                sinkFn.Invoke(deserializedRecord, new SimpleSinkContext());
                            } else { Console.WriteLine($"[{tdd.TaskName}] ERROR: Head collector/sink not found or misconfigured."); }
                             if (runtimeContext is BasicRuntimeContext brcAfter) { brcAfter.SetCurrentKey(null); }
                        } catch (Exception ex) { Console.WriteLine($"[{tdd.TaskName}] Error processing received record: {ex.Message} {ex.StackTrace}"); }
                    };
                    DataReceiverRegistry.RegisterReceiver(tdd.JobVertexId, tdd.SubtaskIndex, recordProcessor);
                    cancellationToken.Register(() => DataReceiverRegistry.UnregisterReceiver(tdd.JobVertexId, tdd.SubtaskIndex));
                }
<<<<<<< HEAD
                 Console.WriteLine($"[{tdd.TaskName}] Finished onAlignedCallback for CP {alignedBarrier.CheckpointId}.");
            };

            // TODO: Define onAbortedCallback and onTimedOutCallback if needed by OperatorBarrierHandler from 'main'
            Action<long> onAbortedCallback = (cpId) => {
                 Console.WriteLine($"[{tdd.TaskName}] Checkpoint {cpId} aborted callback triggered.");
            };
            Action<long> onTimedOutCallback = (cpId) => {
                Console.WriteLine($"[{tdd.TaskName}] Checkpoint {cpId} timed out callback triggered.");
            };

            barrierHandler = new OperatorBarrierHandler(
                tdd.JobVertexId, // Using JobVertexId as part of key
                tdd.SubtaskIndex,
                expectedInputIds,
                onAlignedCallback
                // onAbortedCallback, // Pass if OBH constructor takes them
                // onTimedOutCallback // Pass if OBH constructor takes them
            );
            // barrierHandler.RegisterInputs(expectedInputIds); // If OBH has this method
            _operatorBarrierHandlers[$"{tdd.JobVertexId}_{tdd.SubtaskIndex}"] = barrierHandler; // Use a consistent key
            Console.WriteLine($"[{tdd.TaskName}] OperatorBarrierHandler initialized and registered for {tdd.JobVertexId}_{tdd.SubtaskIndex}. Expecting inputs: {string.Join(", ", expectedInputIds)}");


            if (inputDataSerializer != null)
            {
                ProcessRecordDelegate recordProcessor = async (targetJobVertexId, targetSubtaskIndex, payload) =>
                {
                    if (targetJobVertexId != tdd.JobVertexId || targetSubtaskIndex != tdd.SubtaskIndex) return;
                    try
                    {
                        var deserializedRecord = inputDataSerializer.Deserialize(payload);

                        // Keyed State Scoping (Conceptual 'main' branch logic)
                        if (tdd.InputKeyingInfo != null && tdd.InputKeyingInfo.Count > 0 && headOperatorInputType != null)
                        {
                            // Assume first keying info is relevant for the head operator.
                            // This is a simplification. Multiple inputs might have different keying.
                            var keyingInfoProto = tdd.InputKeyingInfo[0];
                            // In 'main', this would use _serializerRegistry to get KeySelector and Key Serializer
                            // Type keySelectorType = Type.GetType(keyingInfoProto.SerializedKeySelector);
                            // var keySelectorInstance = Activator.CreateInstance(keySelectorType) as IKeySelector<object, object>; // Highly simplified
                            // if (keySelectorInstance != null) {
                            //    object key = keySelectorInstance.GetKey(deserializedRecord);
                            //    (runtimeContext as BasicRuntimeContext)?.SetCurrentKey(key); // Assuming BasicRuntimeContext has SetCurrentKey
                            //    Console.WriteLine($"[{tdd.TaskName}] Set current key for state: {key}");
                            // } else {
                            //    Console.WriteLine($"[{tdd.TaskName}] WARNING: Could not create key selector for input keying.");
                            // }
                            Console.WriteLine($"[{tdd.TaskName}] PLACEHOLDER: Keyed state scoping logic would apply here using '{keyingInfoProto.SerializedKeySelector}'.");
                        }

                        if (allCollectors.Count > 0 && allCollectors[0] is ICollector<object> headCollector)
                        {
                            headCollector.Collect(deserializedRecord);
                        }
                        else if (allCollectors.Count == 0 && allOperatorInstances.Count > 0 && allOperatorInstances[0] is ISinkFunction<object> sinkFn)
                        {
                            sinkFn.Invoke(deserializedRecord, new SimpleSinkContext());
                        } else {
                             Console.WriteLine($"[{tdd.TaskName}] ERROR: Head collector not found or misconfigured for network input.");
                        }
                    }
                    catch (Exception ex) { Console.WriteLine($"[{tdd.TaskName}] Error processing received record via head collector: {ex.Message} {ex.StackTrace}"); }
                };
                DataReceiverRegistry.RegisterReceiver(tdd.JobVertexId, tdd.SubtaskIndex, recordProcessor);
                cancellationToken.Register(() => DataReceiverRegistry.UnregisterReceiver(tdd.JobVertexId, tdd.SubtaskIndex));
            }
        }
=======
            }
>>>>>>> a92106a2

            // --- Execution Logic ---
            if (isHeadSource && headOperatorInstance is ISourceFunction<object> headSourceFunction) {
                Console.WriteLine($"[{tdd.TaskName}] Running as a SOURCE task: {headSourceFunction.GetType().Name}");
                var sourceTaskWrapper = new SourceTaskWrapper(
                    tdd.JobGraphJobId, tdd.JobVertexId, tdd.SubtaskIndex,
                    () => _activeTaskRegistry.UnregisterSource(tdd.JobGraphJobId, tdd.JobVertexId, tdd.SubtaskIndex)
                );
                _activeTaskRegistry.RegisterSource(sourceTaskWrapper);

                List<INetworkedCollector> networkedOutputs = new List<INetworkedCollector>();
                if(allCollectors.Count > 0 && allCollectors.LastOrDefault() is List<INetworkedCollector> nos) {
                    networkedOutputs = nos;
                } else if (allCollectors.Count > 0 && allCollectors.LastOrDefault() is INetworkedCollector singleNc) {
                    // This case should ideally not happen if the setup logic for allCollectors is correct for sources
                    networkedOutputs.Add(singleNc);
                }

<<<<<<< HEAD
        // --- Execution Logic ---
        if (isHeadSource && allOperatorInstances.Count > 0 && allOperatorInstances[0] is ISourceFunction<object> headSourceFunction) // Generic assumed as object for now
        {
            Console.WriteLine($"[{tdd.TaskName}] Preparing to run as a SOURCE task with head: {headSourceFunction.GetType().Name}.");

            // This is where RunSourceWithBarrierInjection would be called.
            // We need to determine the output type TOut for the source.
            // TDD.OutputTypeName should represent this if the source is the only operator,
            // or if it's chained, it's the input to the first chained op (or TDD.OutputTypeName if no chain).
            Type? sourceOutputType = null;
            if (tdd.ChainedOperatorInfo.Count > 0) {
                sourceOutputType = Type.GetType(tdd.ChainedOperatorInfo[0].InputTypeName);
            } else {
                sourceOutputType = Type.GetType(tdd.OutputTypeName);
            }

            if (sourceOutputType == null && tdd.Outputs.Count > 0) { // If it has outputs, its type must be known
                Console.WriteLine($"[{tdd.TaskName}] CRITICAL: Could not determine source output type for {headSourceFunction.GetType().Name}. Cannot run source task.");
                return;
            }

            List<Task> connectTasks = new List<Task>();
            if (allCollectors.Count > 0 && allCollectors.LastOrDefault() is List<CreditAwareTaskOutput> outputSendersForSource) {
                Console.WriteLine($"[{tdd.TaskName}] Source Task: Attempting to connect {outputSendersForSource.Count} CreditAwareTaskOutput(s).");
                foreach (var sender in outputSendersForSource) connectTasks.Add(sender.ConnectAsync(cancellationToken));
            }
            if (connectTasks.Count > 0) {
                try {
                    await Task.WhenAll(connectTasks);
                    Console.WriteLine($"[{tdd.TaskName}] Source Task: All CreditAwareTaskOutputs connected.");
                }
                catch (Exception ex) {
                    Console.WriteLine($"[{tdd.TaskName}] ERROR: Failed to connect one or more CreditAwareTaskOutputs for source: {ex.Message}. Task will not run.");
                    if (allCollectors.LastOrDefault() is List<CreditAwareTaskOutput> createdSenders) {
                        foreach (var sender in createdSenders) await sender.CloseAsync();
                    }
                    return;
                }
            }

            if (sourceOutputType != null)
            {
                // Dynamically invoke RunSourceWithBarrierInjection<TOut>
                MethodInfo? runMethod = typeof(TaskExecutor).GetMethod(nameof(RunSourceWithBarrierInjection), BindingFlags.NonPublic | BindingFlags.Instance);
                if (runMethod == null) throw new InvalidOperationException("RunSourceWithBarrierInjection method not found via reflection.");

                MethodInfo genericRunMethod = runMethod.MakeGenericMethod(sourceOutputType);

                // Prepare arguments for RunSourceWithBarrierInjection
                // The 'collectors' argument should be what the source directly outputs to.
                // If chained, allCollectors[0] is a ChainedCollector. If not chained, it's List<CreditAwareTaskOutput>.
                object sourceOutputCollectorOrSenders = allCollectors.Count > 0 ? allCollectors[0] : null!; // Can be null if source is a sink

                var sourceTaskWrapper = Activator.CreateInstance(
                    typeof(SourceTaskWrapper<>).MakeGenericType(sourceOutputType),
                    headSourceFunction, tdd.JobGraphJobId, tdd.JobVertexId, tdd.SubtaskIndex, tdd.TaskName);

                // _activeTaskRegistry.RegisterSourceTask(sourceTaskWrapper); // Conceptual from 'main'

                Console.WriteLine($"[{tdd.TaskName}] Invoking RunSourceWithBarrierInjection<{sourceOutputType.Name}> via reflection.");
                var taskRun = (Task?)genericRunMethod.Invoke(this, new object[] {
                    headSourceFunction,
                    sourceOutputCollectorOrSenders, // This needs to be List<INetworkedCollector> or adaptable
                    runtimeContext, // Pass runtimeContext
                    cancellationToken // Pass the main task cancellation token
                });
                if (taskRun != null) await taskRun;
                else Console.WriteLine($"[{tdd.TaskName}] ERROR: RunSourceWithBarrierInjection invocation returned null task.");
            }
            else // Source has no output type (e.g. a source that is also a sink and has no chained outputs)
            {
                 Console.WriteLine($"[{tdd.TaskName}] Source {headSourceFunction.GetType().Name} has no defined output type and no network outputs. Running directly.");
                 await Task.Run(() => headSourceFunction.Run(new SimpleSourceContext<object>(record => { /* Sink-like source, data dropped */ })), cancellationToken);
                 headSourceFunction.Cancel();
            }
        }
        else if (!isHeadSource)
        {
             Console.WriteLine($"[{tdd.TaskName}] Task (head: {allOperatorInstances[0].GetType().Name}) waiting for input via DataExchangeService.");
             try { await Task.Delay(Timeout.Infinite, cancellationToken); }
             catch (OperationCanceledException) { Console.WriteLine($"[{tdd.TaskName}] Task canceled."); }
        }
        else
        {
             Console.WriteLine($"[{tdd.TaskName}] Component type not supported or no specific execution path for head: {allOperatorInstances[0].GetType().Name}.");
=======
                // Connect all networked outputs
                var connectTasks = networkedOutputs.Select(sender => sender.ConnectAsync(cancellationToken)).ToList();
                try { await Task.WhenAll(connectTasks); }
                catch(Exception ex) { Console.WriteLine($"[{tdd.TaskName}] ERROR connecting source outputs: {ex.Message}"); return; }


                Type? sourceOutputType = Type.GetType(tdd.OutputTypeName); // Output type of the source itself
                if (sourceOutputType == null && networkedOutputs.Any()) { Console.WriteLine($"[{tdd.TaskName}] CRITICAL: Could not determine source output type for {headSourceFunction.GetType().Name}."); return; }

                if (sourceOutputType != null) {
                     MethodInfo? runMethod = typeof(TaskExecutor)
                        .GetMethod(nameof(RunSourceWithBarrierInjection), BindingFlags.NonPublic | BindingFlags.Instance)
                        ?.MakeGenericMethod(sourceOutputType);
                    if (runMethod == null) throw new InvalidOperationException("RunSourceWithBarrierInjection method not found.");

                    await (Task)runMethod.Invoke(this, new object[] {
                        headSourceFunction,
                        networkedOutputs, // Pass List<INetworkedCollector>
                        sourceTaskWrapper.BarrierChannelReader,
                        cancellationToken,
                        new Action(headSourceFunction.Cancel)
                    })!;
                } else { // Source with no defined output type or no network outputs
                     await Task.Run(() => headSourceFunction.Run(new SimpleSourceContext<object>(record => {})), cancellationToken);
                     headSourceFunction.Cancel();
                }

            } else if (!isHeadSource) { // Operator or Sink
                Console.WriteLine($"[{tdd.TaskName}] Task (head: {headOperatorInstance?.GetType().Name}) waiting for input.");
                try { await Task.Delay(Timeout.Infinite, cancellationToken); }
                catch (OperationCanceledException) { Console.WriteLine($"[{tdd.TaskName}] Task canceled."); }
            } else {
                 Console.WriteLine($"[{tdd.TaskName}] Component type not supported or no specific execution path for head: {headOperatorInstance?.GetType().Name}.");
            }

            // Cleanup
            try {
                foreach (var opInstance in allOperatorInstances) { if (opInstance is IOperatorLifecycle lifecycle) lifecycle.Close(); }

                if (allCollectors.LastOrDefault() is List<INetworkedCollector> finalOutputSenders) {
                    await Task.WhenAll(finalOutputSenders.Select(s => s.CloseAsync()));
                }
                var barrierHandlerKeyToRemove = $"{tdd.JobVertexId}_{tdd.SubtaskIndex}";
                if (_operatorBarrierHandlers.TryRemove(barrierHandlerKeyToRemove, out var removedHandler)) {
                    removedHandler.Dispose();
                }
                 _activeTaskRegistry.UnregisterTask(tdd.JobGraphJobId, tdd.JobVertexId, tdd.SubtaskIndex, tdd.TaskName);
            } finally {
                 if (!isHeadSource && inputDataSerializer != null) DataReceiverRegistry.UnregisterReceiver(tdd.JobVertexId, tdd.SubtaskIndex);
                 Console.WriteLine($"[{tdd.TaskName}] Execution finished and cleaned up.");
            }
>>>>>>> a92106a2
        }

        // RunSourceWithBarrierInjection from main
        private async Task RunSourceWithBarrierInjection<TOut>(
            ISourceFunction<TOut> sourceFunction,
            List<INetworkedCollector> collectors,
            ChannelReader<BarrierInjectionRequest> barrierRequests,
            CancellationToken taskOverallCancellation,
            Action cancelSourceFunctionAction)
        {
<<<<<<< HEAD
            for (int i = allOperatorInstances.Count - 1; i >= 0; i--) {
                if (allOperatorInstances[i] is IOperatorLifecycle lifecycle) lifecycle.Close();
            }

            List<Task> closeTasks = new List<Task>();
            if (allCollectors.Count > 0 && allCollectors.LastOrDefault() is List<CreditAwareTaskOutput> finalOutputSenders) {
                foreach (var sender in finalOutputSenders) closeTasks.Add(sender.CloseAsync());
            }
            if(closeTasks.Count > 0) await Task.WhenAll(closeTasks);

            // Cleanup from 'main' branch
            var barrierHandlerKey = $"{tdd.JobGraphJobId}_{tdd.JobVertexId}_{tdd.SubtaskIndex}"; // Consistent key
            if (_operatorBarrierHandlers.TryRemove(barrierHandlerKey, out var removedHandler))
            {
                removedHandler.Dispose();
                Console.WriteLine($"[{tdd.TaskName}] Disposed and removed OperatorBarrierHandler for {barrierHandlerKey}.");
            }
            _activeTaskRegistry.UnregisterTask(tdd.JobGraphJobId, tdd.JobVertexId, tdd.SubtaskIndex, tdd.TaskName);
            // Console.WriteLine($"[{tdd.TaskName}] PLACEHOLDER: ActiveTaskRegistry.UnregisterTask and barrierHandler.Dispose would be called."); // Old placeholder
        }
        finally
        {
             if (!isHeadSource && inputDataSerializer != null) DataReceiverRegistry.UnregisterReceiver(tdd.JobVertexId, tdd.SubtaskIndex); // Check inputDataSerializer too
             Console.WriteLine($"[{tdd.TaskName}] Execution finished and cleaned up for {allOperatorInstances.Count} operators.");
=======
            var sourceCts = CancellationTokenSource.CreateLinkedTokenSource(taskOverallCancellation);
            bool sourceRunCompleted = false;

            var sourceRunTask = Task.Run(() =>
            {
                try
                {
                    var sourceContext = new SimpleSourceContext<TOut>(async record =>
                    {
                        if (sourceCts.IsCancellationRequested) return;
                        var collectTasks = new List<Task>();
                        foreach (INetworkedCollector collector in collectors)
                        {
                            collectTasks.Add(collector.CollectObject(record!, taskOverallCancellation));
                        }
                        await Task.WhenAll(collectTasks);
                    });
                    sourceFunction.Run(sourceContext);
                }
                finally { sourceRunCompleted = true; }
            }, sourceCts.Token);

            try {
                while (!sourceRunCompleted && !taskOverallCancellation.IsCancellationRequested) {
                    BarrierInjectionRequest? barrierRequest = null;
                    try {
                        using var timeoutCts = new CancellationTokenSource(TimeSpan.FromMilliseconds(100));
                        using var linkedCts = CancellationTokenSource.CreateLinkedTokenSource(taskOverallCancellation, timeoutCts.Token);
                        barrierRequest = await barrierRequests.ReadAsync(linkedCts.Token);
                    }
                    catch (OperationCanceledException) { /* Expected */ }
                    catch (ChannelClosedException) { break; }

                    if (barrierRequest != null) {
                        Console.WriteLine($"TaskExecutor: Injecting barrier {barrierRequest.CheckpointId} for {sourceFunction.GetType().Name}");
                        var barrier = new FlinkDotNet.Core.Abstractions.Models.Checkpointing.CheckpointBarrier(
                            barrierRequest.CheckpointId, barrierRequest.CheckpointTimestamp); // Removed Options = null
                        var barrierTasks = new List<Task>();
                        foreach (INetworkedCollector collector in collectors) {
                            barrierTasks.Add(collector.CollectObject(barrier, taskOverallCancellation));
                        }
                        await Task.WhenAll(barrierTasks);
                    }
                    if (sourceRunTask.IsCompleted || sourceRunTask.IsFaulted || sourceRunTask.IsCanceled) break;
                }
            }
            finally {
                if (!sourceCts.IsCancellationRequested) sourceCts.Cancel();
                cancelSourceFunctionAction();
                try { await sourceRunTask; } catch { /* Ignored as source cancellation might throw */ }
            }
>>>>>>> a92106a2
        }
    }

    // Dummy IKeyedOperator for testing compilation
    public interface IKeyedOperator {}

    public class SimpleStringToUpperMapOperator : IMapOperator<object, object>, IOperatorLifecycle, ICheckpointableOperator
    {
        private string _taskName = nameof(SimpleStringToUpperMapOperator);
        private IRuntimeContext? _context;

        public void Open(IRuntimeContext context) {
            _taskName = context.TaskName; _context = context;
            Console.WriteLine($"[{_taskName}] SimpleStringToUpperMapOperator opened.");
        }
        public object Map(object record) => record.ToString()?.ToUpper() ?? "";
        public void Close() { Console.WriteLine($"[{_taskName}] SimpleStringToUpperMapOperator closed."); }

        public async Task<OperatorStateSnapshot> SnapshotState(long checkpointId, long checkpointTimestamp) {
            Console.WriteLine($"[{_taskName}] SnapshotState called for CP ID: {checkpointId}, Timestamp: {checkpointTimestamp}.");
            var snapshotStore = new FileSystemSnapshotStore("file:///tmp/flinkdotnet/snapshots"); // Example path
            var dummyStateData = System.Text.Encoding.UTF8.GetBytes($"State for operator {_taskName} (Instance: {_context?.TaskName}) at checkpoint {checkpointId} on {DateTime.UtcNow:o}");
            string jobGraphJobId = _context!.JobName; // Non-null asserted
            string operatorInstanceId = _context!.TaskName; // Non-null asserted

            var snapshotHandleRecord = await snapshotStore.StoreSnapshot(
                jobGraphJobId, checkpointId, Program.TaskManagerId, operatorInstanceId, dummyStateData);

            var snapshot = new OperatorStateSnapshot(snapshotHandleRecord.Value, dummyStateData.Length) {
                Metadata = new Dictionary<string, string> {
                    { "OperatorType", _taskName }, { "OperatorInstanceId", operatorInstanceId },
                    { "CheckpointTime", DateTime.UtcNow.ToString("o") }, { "TaskManagerId", Program.TaskManagerId }
                }
            };
            Console.WriteLine($"[{_taskName}] Operator {operatorInstanceId} stored snapshot. Handle: {snapshot.StateHandle}, Size: {snapshot.StateSize}");
            return snapshot;
        }

        public Task RestoreState(OperatorStateSnapshot snapshot) { // Added RestoreState
             Console.WriteLine($"[{_taskName}] RestoreState called. Snapshot Handle: {snapshot.StateHandle}");
             // In a real scenario, you would use snapshotStore.ReadSnapshot and deserialize.
             return Task.CompletedTask;
        }
    }
}
#nullable disable<|MERGE_RESOLUTION|>--- conflicted
+++ resolved
@@ -5,27 +5,27 @@
 using System.Threading;
 using System.Threading.Tasks;
 using FlinkDotNet.Core.Abstractions.Context;
-using FlinkDotNet.Core.Abstractions.Operators;
+using FlinkDotNet.Core.Abstractions.Operators; 
 using FlinkDotNet.Core.Abstractions.Runtime;
 using FlinkDotNet.Core.Abstractions.Sinks;
 using FlinkDotNet.Core.Abstractions.Sources;
-using FlinkDotNet.Core.Abstractions.Serializers;
-using FlinkDotNet.Core.Abstractions.Models.Checkpointing;
-using FlinkDotNet.Core.Abstractions.Models.State;
-using FlinkDotNet.Storage.FileSystem;
-using System.Text;
-using FlinkDotNet.Core.Abstractions.Execution;
+using FlinkDotNet.Core.Abstractions.Serializers; 
+using FlinkDotNet.Core.Abstractions.Models.Checkpointing; 
+using FlinkDotNet.Core.Abstractions.Models.State; 
+using FlinkDotNet.Storage.FileSystem; 
+using System.Text; 
+using FlinkDotNet.Core.Abstractions.Execution; 
 using FlinkDotNet.Proto.Internal;
 using Grpc.Net.Client;
 using Grpc.Core;
 using Google.Protobuf;
 using FlinkDotNet.TaskManager.Services;
 using System.Collections.Generic;
-using System.Collections.Concurrent;
-using System.Diagnostics.Metrics;
-using System.Globalization;
-using System.Threading.Channels;
-using FlinkDotNet.Core.Abstractions.Storage;
+using System.Collections.Concurrent; 
+using System.Diagnostics.Metrics; 
+using System.Globalization; 
+using System.Threading.Channels; 
+using FlinkDotNet.Core.Abstractions.Storage; 
 using FlinkDotNet.Core.Abstractions.Collectors; // For ICollector (used by ChainedCollector)
 using FlinkDotNet.Core.Abstractions.Functions; // For IKeySelector
 
@@ -38,27 +38,13 @@
         internal static readonly Counter<long> RecordsSent = TaskExecutorMeter.CreateCounter<long>("flinkdotnet.taskmanager.records_sent", unit: "{records}", description: "Number of records sent by NetworkedCollector.");
     }
 
-<<<<<<< HEAD
-using FlinkDotNet.Core.Abstractions.Execution; // For SerializerRegistry
-using FlinkDotNet.Core.Abstractions.Models.Checkpointing; // For CheckpointBarrier (from Abstractions)
-using System.Collections.Concurrent; // For ConcurrentDictionary
-using FlinkDotNet.Core.Abstractions.Storage; // For IStateSnapshotStore (conceptual)
-
-// LOGGING_PLACEHOLDER:
-    // private readonly Microsoft.Extensions.Logging.ILogger<TaskExecutor> _logger; // Inject via constructor, ensure using Microsoft.Extensions.Logging;
-
-    // Conceptual interface for barrier handling, to be defined properly if not already.
-    // This would typically reside in a Core.Abstractions or similar project.
     public interface IOperatorBarrierHandler : IDisposable
     {
         Task HandleIncomingBarrier(long checkpointId, long checkpointTimestamp, string sourceInputId);
-        // Task AllBarriersReceived(long checkpointId); // Example, actual signature might vary
-        // Consider methods for timeout, abort notifications from JM etc.
-        void RegisterInputs(List<string> expectedInputIds); // Added for setup
-        void TriggerCheckpoint(long checkpointId, long timestamp); // Added for triggering by JM
+        void RegisterInputs(List<string> expectedInputIds); 
+        void TriggerCheckpoint(long checkpointId, long timestamp); 
     }
 
-    // Placeholder for OperatorBarrierHandler from 'main' branch
     public class OperatorBarrierHandler : IOperatorBarrierHandler
     {
         private readonly string _jobVertexId;
@@ -89,106 +75,6 @@
 
         public void TriggerCheckpoint(long checkpointId, long timestamp)
         {
-            // This might be called by TM if this operator is a source for barriers in a different context
-            // or if JobManager directly instructs this handler. For now, focused on HandleIncomingBarrier.
-             Console.WriteLine($"[{_jobVertexId}_{_subtaskIndex}] OperatorBarrierHandler TriggerCheckpoint called for CP ID: {checkpointId}. This is unusual for non-source OBH.");
-        }
-
-        public async Task HandleIncomingBarrier(long checkpointId, long checkpointTimestamp, string sourceInputId)
-        {
-            Console.WriteLine($"[{_jobVertexId}_{_subtaskIndex}] OperatorBarrierHandler received barrier for CP ID: {checkpointId} from {sourceInputId}");
-            var checkpointBarriers = _receivedBarriers.GetOrAdd(checkpointId, (_) => new ConcurrentDictionary<string, bool>());
-
-            if (_expectedInputIds.Contains(sourceInputId))
-            {
-                checkpointBarriers[sourceInputId] = true;
-            }
-            else
-            {
-                Console.WriteLine($"[{_jobVertexId}_{_subtaskIndex}] Warning: Received barrier from unexpected source {sourceInputId} for CP {checkpointId}.");
-                // Potentially ignore or handle as error based on strictness.
-            }
-
-            // Check for alignment
-            bool allAligned = _expectedInputIds.Count > 0 && _expectedInputIds.All(id => checkpointBarriers.ContainsKey(id) && checkpointBarriers[id]);
-
-            if (allAligned)
-            {
-                Console.WriteLine($"[{_jobVertexId}_{_subtaskIndex}] All barriers aligned for CP ID: {checkpointId}. Triggering onAlignedCallback.");
-                var barrierToCallback = new FlinkDotNet.Core.Abstractions.Models.Checkpointing.CheckpointBarrier
-                {
-                    CheckpointId = checkpointId,
-                    Timestamp = checkpointTimestamp,
-                    // Options can be added if needed
-                };
-                await _onAlignedCallback(barrierToCallback);
-                _receivedBarriers.TryRemove(checkpointId, out _); // Clean up for this checkpoint
-            }
-            else
-            {
-                 var receivedCount = checkpointBarriers.Count(kv => _expectedInputIds.Contains(kv.Key));
-                 Console.WriteLine($"[{_jobVertexId}_{_subtaskIndex}] CP ID: {checkpointId} not yet aligned. Received {receivedCount}/{_expectedInputIds.Count}. Waiting for others.");
-                 // TODO: Implement alignment timeout logic here.
-            }
-        }
-
-        public void Dispose()
-        {
-            Console.WriteLine($"[{_jobVertexId}_{_subtaskIndex}] OperatorBarrierHandler disposed.");
-            _receivedBarriers.Clear();
-        }
-    }
-
-    // Placeholder for ActiveTaskRegistry if not defined elsewhere for this context
-    public class ActiveTaskRegistry {
-        public void RegisterTask(TaskExecutor executor, string jobId, string vertexId, int subtaskIndex, string taskName) {
-            Console.WriteLine($"[ActiveTaskRegistry] Task {taskName} ({jobId}/{vertexId}_{subtaskIndex}) registered with executor {executor.GetHashCode()}.");
-        }
-        public void UnregisterTask(string jobId, string vertexId, int subtaskIndex, string taskName) {
-            Console.WriteLine($"[ActiveTaskRegistry] Task {taskName} ({jobId}/{vertexId}_{subtaskIndex}) unregistered.");
-        }
-    }
-
-
-    // Basic context implementations for this PoC
-=======
-    public interface IOperatorBarrierHandler : IDisposable
-    {
-        Task HandleIncomingBarrier(long checkpointId, long checkpointTimestamp, string sourceInputId);
-        void RegisterInputs(List<string> expectedInputIds);
-        void TriggerCheckpoint(long checkpointId, long timestamp);
-    }
-
-    public class OperatorBarrierHandler : IOperatorBarrierHandler
-    {
-        private readonly string _jobVertexId;
-        private readonly int _subtaskIndex;
-        private List<string> _expectedInputIds;
-        private readonly Func<FlinkDotNet.Core.Abstractions.Models.Checkpointing.CheckpointBarrier, Task> _onAlignedCallback;
-        private readonly ConcurrentDictionary<long, ConcurrentDictionary<string, bool>> _receivedBarriers =
-            new ConcurrentDictionary<long, ConcurrentDictionary<string, bool>>();
-
-        public OperatorBarrierHandler(
-            string jobVertexId,
-            int subtaskIndex,
-            List<string> expectedInputIds,
-            Func<FlinkDotNet.Core.Abstractions.Models.Checkpointing.CheckpointBarrier, Task> onAlignedCallback)
-        {
-            _jobVertexId = jobVertexId;
-            _subtaskIndex = subtaskIndex;
-            _expectedInputIds = expectedInputIds ?? new List<string>();
-            _onAlignedCallback = onAlignedCallback;
-            Console.WriteLine($"[{_jobVertexId}_{_subtaskIndex}] OperatorBarrierHandler created. Expecting inputs: {string.Join(", ", _expectedInputIds)}");
-        }
-
-        public void RegisterInputs(List<string> expectedInputIds)
-        {
-            _expectedInputIds = expectedInputIds ?? new List<string>();
-            Console.WriteLine($"[{_jobVertexId}_{_subtaskIndex}] OperatorBarrierHandler inputs registered: {string.Join(", ", _expectedInputIds)}");
-        }
-
-        public void TriggerCheckpoint(long checkpointId, long timestamp)
-        {
              Console.WriteLine($"[{_jobVertexId}_{_subtaskIndex}] OperatorBarrierHandler TriggerCheckpoint called for CP ID: {checkpointId}. This is unusual for non-source OBH.");
         }
 
@@ -217,7 +103,7 @@
                     Timestamp = checkpointTimestamp,
                 };
                 await _onAlignedCallback(barrierToCallback);
-                _receivedBarriers.TryRemove(checkpointId, out _);
+                _receivedBarriers.TryRemove(checkpointId, out _); 
             }
             else
             {
@@ -232,7 +118,7 @@
             _receivedBarriers.Clear();
         }
     }
-
+    
     // Interface for ActiveTaskRegistry to interact with SourceTaskWrapper regarding barrier injection
     public interface IBarrierInjectableSource
     {
@@ -273,7 +159,7 @@
                 Console.WriteLine($"[ActiveTaskRegistry] Unregistered and reported completion for IBarrierInjectableSource {key}");
             }
         }
-
+        
         public IBarrierInjectableSource? GetBarrierInjectableSource(string jobId, string vertexId, int subtaskIndex)
         {
             _barrierInjectableSources.TryGetValue($"{jobId}_{vertexId}_{subtaskIndex}", out var source);
@@ -281,7 +167,6 @@
         }
     }
 
->>>>>>> a92106a2
     public class SimpleSourceContext<T> : ISourceContext<T>
     {
         private readonly Action<T> _collectAction;
@@ -293,34 +178,7 @@
     {
         public long CurrentProcessingTimeMillis() => DateTimeOffset.UtcNow.ToUnixTimeMilliseconds();
     }
-
-<<<<<<< HEAD
-    // Placeholder for SourceTaskWrapper from 'main' branch
-    internal class SourceTaskWrapper<TOut>
-    {
-        public ISourceFunction<TOut> SourceFunction { get; }
-        public string JobId { get; }
-        public string VertexId { get; }
-        public int SubtaskIndex { get; }
-        public string TaskName { get; }
-        // Potentially other fields like checkpointing service, barrier emission logic etc.
-
-        public SourceTaskWrapper(ISourceFunction<TOut> sourceFunction, string jobId, string vertexId, int subtaskIndex, string taskName)
-        {
-            SourceFunction = sourceFunction;
-            JobId = jobId;
-            VertexId = vertexId;
-            SubtaskIndex = subtaskIndex;
-            TaskName = taskName;
-        }
-
-        public void Cancel()
-        {
-            SourceFunction.Cancel();
-        }
-    }
-
-=======
+    
     // ChainedCollector from feature branch
     internal class ChainedCollector<T> : ICollector<T>
     {
@@ -372,18 +230,13 @@
     }
 
 
->>>>>>> a92106a2
     public class TaskExecutor
     {
         private readonly ActiveTaskRegistry _activeTaskRegistry;
         private readonly TaskManagerCheckpointingServiceImpl _checkpointingService;
         private readonly SerializerRegistry _serializerRegistry;
         private readonly string _taskManagerId;
-<<<<<<< HEAD
-        private readonly IStateSnapshotStore _stateStore; // For state restoration
-=======
-        private readonly IStateSnapshotStore _stateStore;
->>>>>>> a92106a2
+        private readonly IStateSnapshotStore _stateStore; 
 
         private readonly ConcurrentDictionary<string, IOperatorBarrierHandler> _operatorBarrierHandlers =
             new ConcurrentDictionary<string, IOperatorBarrierHandler>();
@@ -393,143 +246,21 @@
             TaskManagerCheckpointingServiceImpl checkpointingService,
             SerializerRegistry serializerRegistry,
             string taskManagerId,
-<<<<<<< HEAD
-            IStateSnapshotStore stateStore) // Added stateStore
-=======
-            IStateSnapshotStore stateStore)
->>>>>>> a92106a2
+            IStateSnapshotStore stateStore) 
         {
             _activeTaskRegistry = activeTaskRegistry ?? throw new ArgumentNullException(nameof(activeTaskRegistry));
             _checkpointingService = checkpointingService ?? throw new ArgumentNullException(nameof(checkpointingService));
             _serializerRegistry = serializerRegistry ?? throw new ArgumentNullException(nameof(serializerRegistry));
             _taskManagerId = taskManagerId ?? throw new ArgumentNullException(nameof(taskManagerId));
-<<<<<<< HEAD
-            _stateStore = stateStore ?? throw new ArgumentNullException(nameof(stateStore)); // Store stateStore
-=======
-            _stateStore = stateStore ?? throw new ArgumentNullException(nameof(stateStore));
->>>>>>> a92106a2
+            _stateStore = stateStore ?? throw new ArgumentNullException(nameof(stateStore)); 
         }
 
         public IOperatorBarrierHandler? GetOperatorBarrierHandler(string jobVertexId, int subtaskIndex)
         {
-<<<<<<< HEAD
-            // Ensure a consistent key format if JobGraphJobId is part of it in other places (e.g. OBH creation)
-=======
->>>>>>> a92106a2
             _operatorBarrierHandlers.TryGetValue($"{jobVertexId}_{subtaskIndex}", out var handler);
             return handler;
         }
-
-<<<<<<< HEAD
-        // Placeholder for RunSourceWithBarrierInjection from 'main' branch
-        private async Task RunSourceWithBarrierInjection<TOut>(
-            ISourceFunction<TOut> sourceFunction,
-            object outputCollectorOrSenders, // This is allCollectors[0]. Can be ChainedCollector or List<CreditAwareTaskOutput>
-            IRuntimeContext runtimeContext,
-            CancellationToken cancellationToken)
-        {
-            Console.WriteLine($"[{runtimeContext.TaskName}] Entered RunSourceWithBarrierInjection<{typeof(TOut).Name}>. Output target: {outputCollectorOrSenders?.GetType().Name ?? "null"}");
-
-            // Conceptual Logic:
-            // 1. Create SourceTaskWrapper (already done before calling this via reflection).
-            // 2. Register with ActiveTaskRegistry (already done before calling this).
-            // 3. Setup barrier injection:
-            //    - The source itself doesn't have an OperatorBarrierHandler if it has no inputs.
-            //    - It needs to listen for checkpoint triggers from TaskManagerCheckpointingServiceImpl.
-            //    - When a checkpoint is triggered for this source task:
-            //        a. It should emit a CheckpointBarrier object into its output stream(s).
-            //        b. Then, it should trigger its own state snapshot if it's ICheckpointableOperator.
-            //        c. Report snapshot completion to TaskManagerCheckpointingServiceImpl.
-
-            // This simplified version just runs the source and uses SimpleSourceContext.
-            // Barrier injection into the output collectors needs to be handled here.
-
-            Action<TOut> actualCollectAction;
-            if (outputCollectorOrSenders is ICollector<TOut> typedCollector)
-            {
-                actualCollectAction = typedCollector.Collect;
-            }
-            else if (outputCollectorOrSenders is Core.Abstractions.Collectors.ICollector<object> objCollector && typeof(TOut) == typeof(object))
-            {
-                 // This case handles if sourceOutputType was object and allCollectors[0] is ICollector<object>
-                 actualCollectAction = (record) => objCollector.Collect(record!);
-            }
-            else if (outputCollectorOrSenders is List<NetworkedCollector<TOut>> networkSenders)
-            {
-                actualCollectAction = (record) => {
-                    // This is for data records. Barriers are handled differently by RunSourceWithBarrierInjection.
-                    foreach (var sender in networkSenders) {
-                        // Assuming TOut can be passed to NetworkedCollector<TOut>.Collect directly
-                        sender.Collect(record, isBarrier: false, 0, 0);
-                    }
-                };
-            }
-            else
-            {
-                Console.WriteLine($"[{runtimeContext.TaskName}] RunSourceWithBarrierInjection: Output collector type {outputCollectorOrSenders?.GetType().Name} not directly supported for TOut {typeof(TOut).Name} for data. Data will be dropped.");
-                actualCollectAction = (record) => { /*noop*/ };
-            }
-
-            var sCtx = new SimpleSourceContext<TOut>(actualCollectAction);
-
-            // TODO: Hook into _checkpointingService to listen for checkpoint triggers.
-            // Conceptual: CheckpointTriggerListener triggerListener = (checkpointId, timestamp) => {
-            //    Console.WriteLine($"[{runtimeContext.TaskName}] Source received trigger for CP {checkpointId}");
-            //
-            //    // 1. Emit Barrier to all outputs
-            //    if (outputCollectorOrSenders is List<NetworkedCollector<TOut>> ns) {
-            //        foreach (var sender in ns) {
-            //            // Create a dummy TOut for barrier or use a specific barrier method if available
-            //            sender.Collect(default(TOut)!, isBarrier: true, checkpointId: checkpointId, checkpointTimestamp: timestamp);
-            //        }
-            //    } else if (outputCollectorOrSenders is ICollector<TOut> coll) {
-            //        // Need a way to send barrier marker through ICollector<TOut>
-            //        // This might involve TOut being object or a special wrapper type.
-            //        // For now, this highlights a gap for chained sources.
-            //        Console.WriteLine($"[{runtimeContext.TaskName}] Barrier forwarding for chained source (ICollector<{typeof(TOut).Name}>) not fully implemented in placeholder.");
-            //        if (coll is Core.Abstractions.Collectors.ICollector<object> objColl && typeof(TOut)==typeof(object)) {
-            //             var barrierObj = new Core.Abstractions.Models.Checkpointing.CheckpointBarrier { CheckpointId = checkpointId, Timestamp = timestamp};
-            //             objColl.Collect(barrierObj); // Send barrier as a special object
-            //        }
-            //    }
-            //
-            //    // 2. Snapshot State
-            //    if (sourceFunction is ICheckpointableOperator checkpointable) {
-            //        // await checkpointable.SnapshotState(snapshotContext);
-            //        Console.WriteLine($"[{runtimeContext.TaskName}] PLACEHOLDER: Source operator {sourceFunction.GetType().Name} would snapshot state for CP {checkpointId}.");
-            //    }
-            //
-            //    // 3. Notify Checkpointing Service
-            //    // await _checkpointingService.AcknowledgeCheckpointAsync(...);
-            //    Console.WriteLine($"[{runtimeContext.TaskName}] PLACEHOLDER: Source operator would acknowledge CP {checkpointId} to TM Checkpointing Service.");
-            //};
-            // _checkpointingService.RegisterCheckpointListener(tdd.JobVertexId, tdd.SubtaskIndex, triggerListener); // Conceptual
-
-            try
-            {
-                await Task.Run(() => sourceFunction.Run(sCtx), cancellationToken);
-                sourceFunction.Cancel(); // Ensure cancellation is called
-            }
-            catch (OperationCanceledException)
-            {
-                Console.WriteLine($"[{runtimeContext.TaskName}] Source run cancelled within RunSourceWithBarrierInjection.");
-            }
-            catch (Exception ex)
-            {
-                Console.WriteLine($"[{runtimeContext.TaskName}] Error running source in RunSourceWithBarrierInjection: {ex.Message} {ex.StackTrace}");
-            }
-            finally
-            {
-                Console.WriteLine($"[{runtimeContext.TaskName}] RunSourceWithBarrierInjection for {sourceFunction.GetType().Name} finished.");
-                // Unregister source task? Or done in ExecuteFromDescriptor's finally?
-                // _activeTaskRegistry.UnregisterSourceTask(JobId, VertexId, SubtaskIndex); // Conceptual
-            }
-        }
-
-        // NetworkedCollector class, adapted to be CreditAwareTaskOutput
-        // For simplicity, TKey is removed from class signature but keying logic can be inside Collect if needed.
-        public class NetworkedCollector<T> // This was CreditAwareTaskOutput, renamed to NetworkedCollector to fit existing TaskExecutor structure
-=======
+        
         // SourceTaskWrapper (inner class from main)
         private class SourceTaskWrapper : IBarrierInjectableSource
         {
@@ -569,18 +300,17 @@
         }
 
         public class NetworkedCollector<T, TKey> : INetworkedCollector
->>>>>>> a92106a2
         {
             private readonly string _sourceJobVertexId;
             private readonly int _sourceSubtaskIndex;
             private readonly OperatorOutput _outputInfo;
-<<<<<<< HEAD
-            private readonly ITypeSerializer<T> _serializer; // Changed from ITypeSerializer<object> to ITypeSerializer<T>
-            private readonly string _targetTmEndpoint;
+            private readonly ITypeSerializer<T> _serializer;
+            private readonly IKeySelector<T, TKey>? _keySelector;
+            private readonly int? _downstreamParallelism;
 
             private GrpcChannel? _channel;
-            private DataExchangeService.DataExchangeServiceClient? _client; // Kept
-            private AsyncDuplexStreamingCall<UpstreamPayload, DownstreamPayload>? _exchangeCall; // New
+            private DataExchangeService.DataExchangeServiceClient? _client;
+            private AsyncDuplexStreamingCall<UpstreamPayload, DownstreamPayload>? _exchangeCall;
 
             private int _availableCredits = 0;
             private readonly ConcurrentQueue<DataRecord> _sendQueue = new ConcurrentQueue<DataRecord>();
@@ -591,104 +321,50 @@
             private readonly CancellationTokenSource _ctsInternal = new CancellationTokenSource();
             private CancellationToken _linkedCt = CancellationToken.None;
             private readonly string _identifier;
-            // private readonly SemaphoreSlim _sendPermits; // Optional: Kept for local concurrency limiting if desired
-=======
-            private readonly ITypeSerializer<T> _serializer;
-            private readonly IKeySelector<T, TKey>? _keySelector;
-            private readonly int? _downstreamParallelism;
-
-            private GrpcChannel? _channel;
-            private DataExchangeService.DataExchangeServiceClient? _client;
-            private AsyncDuplexStreamingCall<UpstreamPayload, DownstreamPayload>? _exchangeCall;
-
-            private int _availableCredits = 0;
-            private readonly ConcurrentQueue<DataRecord> _sendQueue = new ConcurrentQueue<DataRecord>();
-            private readonly ManualResetEventSlim _sendSignal = new ManualResetEventSlim(false);
-
-            private Task? _processSendQueueTask;
-            private Task? _processDownstreamMessagesTask;
-            private readonly CancellationTokenSource _ctsInternal = new CancellationTokenSource();
-            private CancellationToken _linkedCt = CancellationToken.None;
-            private readonly string _identifier;
-
+            
             public string TargetVertexId => _outputInfo.TargetVertexId;
->>>>>>> a92106a2
 
             public NetworkedCollector(
                 string sourceJobVertexId, int sourceSubtaskIndex,
                 OperatorOutput outputInfo,
-<<<<<<< HEAD
-                ITypeSerializer<T> serializer) // Changed to ITypeSerializer<T>
-            {
-                // _sendPermits = new SemaphoreSlim(100, 100); // Keep if local send concurrency limiting is useful
-=======
                 ITypeSerializer<T> serializer,
                 IKeySelector<T, TKey>? keySelector,
                 int? downstreamParallelism)
             {
->>>>>>> a92106a2
                 _sourceJobVertexId = sourceJobVertexId;
                 _sourceSubtaskIndex = sourceSubtaskIndex;
                 _outputInfo = outputInfo;
                 _serializer = serializer;
-<<<<<<< HEAD
-                _targetTmEndpoint = _outputInfo.TargetTaskEndpoint;
-                _identifier = $"NetworkCollector-{_sourceJobVertexId}_{_sourceSubtaskIndex}->{_outputInfo.TargetVertexId}_{_outputInfo.TargetSpecificSubtaskIndex}";
-                Console.WriteLine($"[{_identifier}] Created for target {_targetTmEndpoint}");
-=======
                 _keySelector = keySelector;
                 _downstreamParallelism = downstreamParallelism;
                 _targetTmEndpoint = _outputInfo.TargetTaskEndpoint;
                 _identifier = $"NetworkCollector-{_sourceJobVertexId}_{_sourceSubtaskIndex}->{_outputInfo.TargetVertexId}_{_outputInfo.TargetSpecificSubtaskIndex}";
                 Console.WriteLine($"[{_identifier}] Created for target {_targetTmEndpoint}. Keyed: {_keySelector != null}");
->>>>>>> a92106a2
             }
 
             public async Task ConnectAsync(CancellationToken externalCt)
             {
                 _linkedCt = CancellationTokenSource.CreateLinkedTokenSource(externalCt, _ctsInternal.Token).Token;
-<<<<<<< HEAD
-
-                if (_exchangeCall != null) {
-                    Console.WriteLine($"[{_identifier}] ConnectAsync called but already connected or connecting.");
-                    return;
-                }
-
-=======
                 if (_exchangeCall != null) { Console.WriteLine($"[{_identifier}] ConnectAsync called but already connected or connecting."); return; }
->>>>>>> a92106a2
                 Console.WriteLine($"[{_identifier}] Connecting to {_targetTmEndpoint}...");
                 try
                 {
                     _channel = GrpcChannel.ForAddress(_targetTmEndpoint);
                     _client = new DataExchangeService.DataExchangeServiceClient(_channel);
                     _exchangeCall = _client.ExchangeData(cancellationToken: _linkedCt);
-<<<<<<< HEAD
-
-                    _processDownstreamMessagesTask = Task.Run(() => ProcessDownstreamMessagesAsync(_linkedCt));
-                    _processSendQueueTask = Task.Run(() => ProcessSendQueueAsync(_linkedCt));
-
-=======
                     _processDownstreamMessagesTask = Task.Run(() => ProcessDownstreamMessagesAsync(_linkedCt), _linkedCt);
                     _processSendQueueTask = Task.Run(() => ProcessSendQueueAsync(_linkedCt), _linkedCt);
->>>>>>> a92106a2
                     Console.WriteLine($"[{_identifier}] Successfully connected. Background tasks started.");
                 }
                 catch (Exception ex)
                 {
                     Console.WriteLine($"[{_identifier}] Connection to {_targetTmEndpoint} failed: {ex.Message}");
-<<<<<<< HEAD
-                    _exchangeCall = null;
-                    _channel = null;
-                    if (!_ctsInternal.IsCancellationRequested) _ctsInternal.Cancel();
-                    throw;
-=======
                     _exchangeCall = null; _channel = null;
                     if (!_ctsInternal.IsCancellationRequested) _ctsInternal.Cancel();
                     throw;
                 }
             }
-
+            
             public async Task CollectObject(object record, CancellationToken cancellationToken)
             {
                 // Handle if record is CheckpointBarrier first
@@ -700,105 +376,13 @@
                 {
                     CollectInternal(typedRecord, false, 0, 0);
                 }
-                else
+                else 
                 {
                      Console.WriteLine($"[{_identifier}] ERROR: Record type mismatch in CollectObject. Expected {typeof(T).Name} or CheckpointBarrier, got {record.GetType().Name}. Record dropped.");
->>>>>>> a92106a2
                 }
                 await Task.CompletedTask; // To match INetworkedCollector signature if it becomes async
             }
 
-<<<<<<< HEAD
-            // This method replaces the old Collect and acts like SendRecord from CreditAwareTaskOutput
-            public void Collect(T record, bool isBarrier = false, long checkpointId = 0, long checkpointTimestamp = 0)
-            {
-                if (_ctsInternal.IsCancellationRequested) return;
-
-                byte[] payloadBytes = _serializer.Serialize(record);
-                var dataRecord = new DataRecord
-                {
-                    TargetJobVertexId = _outputInfo.TargetVertexId,
-                    TargetSubtaskIndex = _outputInfo.TargetSpecificSubtaskIndex, // Keyed routing would modify this
-                    SourceJobVertexId = _sourceJobVertexId,
-                    SourceSubtaskIndex = _sourceSubtaskIndex,
-                    IsCheckpointBarrier = isBarrier,
-                    Payload = ByteString.CopyFrom(payloadBytes)
-                };
-
-                if (isBarrier)
-                {
-                    dataRecord.BarrierPayload = new CheckpointBarrier { CheckpointId = checkpointId, CheckpointTimestamp = checkpointTimestamp };
-                    if (record is string s && s.StartsWith("BARRIER_")) // Compatibility with old string barrier format if Collect is called directly
-                    {
-                         try {
-                            string[] parts = s.Split('_');
-                            dataRecord.BarrierPayload.CheckpointId = long.Parse(parts[1], CultureInfo.InvariantCulture);
-                            dataRecord.BarrierPayload.CheckpointTimestamp = long.Parse(parts[2], CultureInfo.InvariantCulture);
-                            dataRecord.Payload = ByteString.Empty; // Barriers typically have no data payload
-                         } catch (Exception ex) {
-                             Console.WriteLine($"[{_identifier}] Error parsing string barrier '{s}': {ex.Message}. Sending as data.");
-                             dataRecord.IsCheckpointBarrier = false; // Send as data if parse fails
-                             dataRecord.Payload = ByteString.CopyFrom(_serializer.Serialize(record)); // Re-serialize original record
-                         }
-                    } else {
-                         dataRecord.Payload = ByteString.Empty; // Ensure payload is empty for non-string barriers too
-                    }
-                }
-
-                // TODO: Keyed routing logic if applicable, to set TargetSubtaskIndex
-                // if (_keySelectorFunc != null && _keyingInfo != null) { ... dataRecord.TargetSubtaskIndex = ... }
-
-
-                _sendQueue.Enqueue(dataRecord);
-                _sendSignal.Set();
-            }
-
-
-            private async Task ProcessSendQueueAsync(CancellationToken ct)
-            {
-                Console.WriteLine($"[{_identifier}] Send queue processing task started.");
-                try
-                {
-                    while (!ct.IsCancellationRequested)
-                    {
-                        try { _sendSignal.Wait(ct); } catch (OperationCanceledException) { break; }
-                        if (ct.IsCancellationRequested) break;
-
-                        bool processedItemInLock = false;
-                        lock (_sendSignal) // Lock to make credit check + dequeue atomic with signal reset
-                        {
-                            if (ct.IsCancellationRequested) break;
-                            if (_availableCredits > 0 && _sendQueue.TryDequeue(out DataRecord? dataRecord))
-                            {
-                                Interlocked.Decrement(ref _availableCredits);
-                                processedItemInLock = true;
-
-                                _ = Task.Run(async () => { // Fire-and-forget actual send
-                                    try {
-                                        if (_exchangeCall == null || ct.IsCancellationRequested) {
-                                            Console.WriteLine($"[{_identifier}] Send error: Call is null or task cancelled. Re-queueing.");
-                                            _sendQueue.Enqueue(dataRecord); Interlocked.Increment(ref _availableCredits); return;
-                                        }
-                                        await _exchangeCall.RequestStream.WriteAsync(new UpstreamPayload { Record = dataRecord }, ct);
-                                        if (!dataRecord.IsCheckpointBarrier) TaskManagerMetrics.RecordsSent.Add(1);
-                                    } catch (OperationCanceledException) when (ct.IsCancellationRequested) {
-                                        Console.WriteLine($"[{_identifier}] Send cancelled. Re-queueing.");
-                                        _sendQueue.Enqueue(dataRecord); Interlocked.Increment(ref _availableCredits);
-                                    } catch (Exception ex) {
-                                        Console.WriteLine($"[{_identifier}] Send error: {ex.Message}. Re-queueing.");
-                                        _sendQueue.Enqueue(dataRecord); Interlocked.Increment(ref _availableCredits);
-                                        if (!_ctsInternal.IsCancellationRequested) _ctsInternal.Cancel(); // Signal overall failure
-                                    } finally {
-                                        _sendSignal.Set(); // Re-evaluate loop
-                                    }
-                                });
-                            }
-
-                            if (_availableCredits > 0 && !_sendQueue.IsEmpty) {
-                                if (!processedItemInLock) _sendSignal.Set(); // Keep signaled if work can be done
-                            } else {
-                                _sendSignal.Reset(); // No credits or queue empty
-=======
 
             private void CollectInternal(T record, bool isBarrier, long checkpointId, long checkpointTimestamp)
             {
@@ -814,7 +398,7 @@
                         SourceSubtaskIndex = _sourceSubtaskIndex,
                         IsCheckpointBarrier = true,
                         BarrierPayload = new Proto.Internal.CheckpointBarrier { CheckpointId = checkpointId, CheckpointTimestamp = checkpointTimestamp },
-                        Payload = ByteString.Empty
+                        Payload = ByteString.Empty 
                     };
                 }
                 else
@@ -852,17 +436,17 @@
                         if (ct.IsCancellationRequested) break;
 
                         DataRecord? dataRecordToSend = null;
-                        lock (_sendSignal)
+                        lock (_sendSignal) 
                         {
                             if (_availableCredits > 0 && _sendQueue.TryDequeue(out dataRecordToSend))
                             {
                                 Interlocked.Decrement(ref _availableCredits);
                             }
-
+                            
                             if (_availableCredits > 0 && !_sendQueue.IsEmpty) {
-                                _sendSignal.Set();
+                                _sendSignal.Set(); 
                             } else {
-                                _sendSignal.Reset();
+                                _sendSignal.Reset(); 
                             }
                         }
 
@@ -880,10 +464,9 @@
                             } catch (Exception ex) {
                                 Console.WriteLine($"[{_identifier}] Send error: {ex.Message}. Re-queueing.");
                                 _sendQueue.Enqueue(dataRecordToSend); Interlocked.Increment(ref _availableCredits);
-                                if (!_ctsInternal.IsCancellationRequested) _ctsInternal.Cancel();
+                                if (!_ctsInternal.IsCancellationRequested) _ctsInternal.Cancel(); 
                             } finally {
                                 if (_availableCredits > 0 && !_sendQueue.IsEmpty) _sendSignal.Set(); // Re-evaluate loop
->>>>>>> a92106a2
                             }
                         }
                     }
@@ -911,348 +494,25 @@
                 catch (OperationCanceledException) { Console.WriteLine($"[{_identifier}] Downstream processing task cancelled."); }
                 catch (Exception ex) { Console.WriteLine($"[{_identifier}] Error processing downstream: {ex.Message}"); if (!_ctsInternal.IsCancellationRequested) _ctsInternal.Cancel(); }
                 finally { Console.WriteLine($"[{_identifier}] Downstream processing loop ended."); if (!_ctsInternal.IsCancellationRequested) _ctsInternal.Cancel(); _sendSignal.Set(); }
-<<<<<<< HEAD
-            }
-
-            public async Task CloseAsync() // Replaces CloseStreamAsync
+            }
+
+            public async Task CloseAsync() 
             {
                 Console.WriteLine($"[{_identifier}] CloseAsync called.");
                 if (!_ctsInternal.IsCancellationRequested) _ctsInternal.Cancel();
-                _sendSignal.Set();
+                _sendSignal.Set(); 
 
                 if (_exchangeCall?.RequestStream != null) {
                     try { await _exchangeCall.RequestStream.CompleteAsync(); }
                     catch (Exception ex) { Console.WriteLine($"[{_identifier}] Error completing request stream: {ex.Message}"); }
                 }
-
-                await Task.WhenAll(
-                    _processSendQueueTask ?? Task.CompletedTask,
-                    _processDownstreamMessagesTask ?? Task.CompletedTask
-                ).WaitAsync(TimeSpan.FromSeconds(5)); // Wait for tasks with timeout
-
-                _exchangeCall?.Dispose();
-                if (_channel != null) await _channel.ShutdownAsync();
-
-                _sendSignal.Dispose();
-                _ctsInternal.Dispose();
-                Console.WriteLine($"[{_identifier}] Closed. Credits: {_availableCredits}, Queue: {_sendQueue.Count}");
-=======
->>>>>>> a92106a2
-            }
-
-            public async Task CloseAsync()
-            {
-                Console.WriteLine($"[{_identifier}] CloseAsync called.");
-                if (!_ctsInternal.IsCancellationRequested) _ctsInternal.Cancel();
-                _sendSignal.Set();
-
-                if (_exchangeCall?.RequestStream != null) {
-                    try { await _exchangeCall.RequestStream.CompleteAsync(); }
-                    catch (Exception ex) { Console.WriteLine($"[{_identifier}] Error completing request stream: {ex.Message}"); }
-                }
-
-<<<<<<< HEAD
-        // New method from prompt
-        public async Task ExecuteFromDescriptor(
-            TaskDeploymentDescriptor tdd,
-            Dictionary<string, string> operatorProperties, // Already deserialized from TDD
-            CancellationToken cancellationToken
-            // _serializerRegistry, _checkpointingService, _taskManagerId, _stateStore are now fields of TaskExecutor
-            )
-    {
-        // Register with ActiveTaskRegistry (conceptual 'main' branch logic)
-        _activeTaskRegistry.RegisterTask(this, tdd.JobGraphJobId, tdd.JobVertexId, tdd.SubtaskIndex, tdd.TaskName);
-
-        Console.WriteLine($"[{tdd.TaskName}] Attempting to execute task from TDD. Head Operator: {tdd.FullyQualifiedOperatorName}");
-        var runtimeContext = new BasicRuntimeContext(
-            jobName: tdd.JobGraphJobId,
-            taskName: tdd.TaskName,
-            numberOfParallelSubtasks: 0, // TODO: Get total parallelism for this vertex from TDD or other source
-            indexOfThisSubtask: tdd.SubtaskIndex
-        );
-
-        var allOperatorInstances = new List<object>();
-        var allCollectors = new List<object>(); // Will hold NetworkedCollector or placeholder for ChainedCollector
-
-        // --- 1. Instantiate Head Operator ---
-        object? headOperatorInstance = null;
-        Type? headOperatorType = Type.GetType(tdd.FullyQualifiedOperatorName);
-
-        if (headOperatorType == null)
-        {
-            Console.WriteLine($"[{tdd.TaskName}] ERROR: Head operator type '{tdd.FullyQualifiedOperatorName}' not found.");
-            return; // Early exit
-        }
-
-        try
-        {
-            // Simplified instantiation for head operator. Configuration applied via properties or constructor.
-            // This part needs to be robust. For now, assume default constructor or simple property-based config.
-            // If operatorProperties are for head, they should be used here.
-            // For PoC, we'll rely on specific type checks later like existing code.
-            headOperatorInstance = Activator.CreateInstance(headOperatorType);
-            if (headOperatorInstance == null) throw new InvalidOperationException("Activator.CreateInstance returned null");
-            Console.WriteLine($"[{tdd.TaskName}] Head operator {tdd.FullyQualifiedOperatorName} instantiated.");
-            allOperatorInstances.Add(headOperatorInstance);
-        }
-        catch (Exception ex)
-        {
-            Console.WriteLine($"[{tdd.TaskName}] ERROR: Failed to instantiate head operator {tdd.FullyQualifiedOperatorName}: {ex.Message}");
-            return; // Early exit
-        }
-
-        // Determine head operator type (Source, Operator, Sink) for flow control
-        // This is a simplified view for the head operator; chaining changes intermediate operators.
-        bool isHeadSource = tdd.Inputs.Count == 0; // A source has no network inputs to the TDD itself
-        // bool isHeadSink = tdd.Outputs.Count == 0 && tdd.ChainedOperatorInfo.Count == 0; // A sink has no network outputs from the TDD
-        // bool isHeadOperator = !isHeadSource && !isHeadSink;
-
-        // Original type determination for specific instance variables (can be refactored later)
-        object? sourceInstance = null; // Will be headOperatorInstance if isHeadSource
-        IMapOperator<object, object>? operatorInstance = null; // Will be headOperatorInstance if !isHeadSource and not a sink
-        ISinkFunction<object>? sinkInstance = null; // Will be headOperatorInstance if isHeadSink (and not chained)
-
-        // This logic is kept for now to align with existing instantiation details below,
-        // but headOperatorInstance is the primary one for the chain.
-        // Type? componentType = headOperatorType; // componentType is now headOperatorType. This line is confirmed as removed/unnecessary.
-
-        // --- Instantiate Chained Operators ---
-        if (tdd.ChainedOperatorInfo != null && tdd.ChainedOperatorInfo.Count > 0)
-        {
-            Console.WriteLine($"[{tdd.TaskName}] Instantiating {tdd.ChainedOperatorInfo.Count} chained operators.");
-            foreach (var chainedOpProto in tdd.ChainedOperatorInfo)
-            {
-                Type? chainedOpType = Type.GetType(chainedOpProto.FullyQualifiedOperatorName);
-                if (chainedOpType == null)
-                {
-                    Console.WriteLine($"[{tdd.TaskName}] ERROR: Chained operator type '{chainedOpProto.FullyQualifiedOperatorName}' not found.");
-                    // Consider how to handle partial failure: cleanup already instantiated operators?
-                    return; // Early exit
-                }
-                try
-                {
-                    // Assuming chainedOpProto.OperatorConfiguration are bytes of a JSON string for now
-                    string configJson = System.Text.Encoding.UTF8.GetString(chainedOpProto.OperatorConfiguration.ToByteArray());
-                    // TODO: Actual instantiation might need to pass this configJson to a constructor or property.
-                    // For now, Activator.CreateInstance is used, assuming default constructor.
-                    object chainedOpInstance = Activator.CreateInstance(chainedOpType);
-                    if (chainedOpInstance == null) throw new InvalidOperationException("Activator.CreateInstance returned null for chained operator.");
-
-                    // TODO: Apply configJson to the chainedOpInstance if necessary.
-                    // This might involve checking for a specific interface/method or property.
-                    // Example: if (chainedOpInstance is IConfigurableOperator configurable) { configurable.Configure(configJson); }
-
-                    allOperatorInstances.Add(chainedOpInstance);
-                    Console.WriteLine($"[{tdd.TaskName}] Chained operator {chainedOpProto.FullyQualifiedOperatorName} instantiated.");
-                }
-                catch (Exception ex)
-                {
-                    Console.WriteLine($"[{tdd.TaskName}] ERROR: Failed to instantiate chained operator {chainedOpProto.FullyQualifiedOperatorName}: {ex.Message}");
-                    return; // Early exit
-                }
-            }
-        }
-
-        // --- 4. Lifecycle Management (Open) ---
-        Console.WriteLine($"[{tdd.TaskName}] Opening {allOperatorInstances.Count} operator instance(s).");
-        foreach (var opInstance in allOperatorInstances)
-        {
-            if (opInstance is IOperatorLifecycle lifecycle)
-            {
-                try
-                {
-                    lifecycle.Open(runtimeContext);
-                }
-                catch (Exception ex)
-                {
-                    Console.WriteLine($"[{tdd.TaskName}] ERROR: Failed to open operator {opInstance.GetType().Name}: {ex.Message}");
-                    // Consider cleanup of already opened operators if one fails to open.
-                    return; // Early exit
-                }
-            }
-        }
-
-        // var collectors = new List<NetworkedCollector<object>>(); // Removed old 'collectors' list declaration
-
-        // Original type determination variables like isSource, isOperator, isSink are kept for now
-        // to minimize disruption to the existing serializer and component-specific instantiation logic below.
-        // These will be refactored once the chain execution flow is fully in place.
-        Type? componentType = headOperatorType; // Re-assign for compatibility with existing logic sections.
-        bool isSource = tdd.Inputs.Count == 0 && tdd.Outputs.Count > 0; // Original logic
-        bool isSink = tdd.Inputs.Count > 0 && tdd.Outputs.Count == 0;   // Original logic
-        bool isOperator = tdd.Inputs.Count > 0 && tdd.Outputs.Count > 0; // Original logic
-
-        // For Source/Operator: Setup output serializer and collectors
-        // --- 5. Setup Collectors ---
-        // Initialize allCollectors with placeholders (null for ChainedCollector)
-        for (int i = 0; i < allOperatorInstances.Count; i++)
-        {
-            allCollectors.Add(null!); // Add null placeholder initially
-        }
-
-        ITypeSerializer<object>? outputDataSerializer = null;
-        if (tdd.Outputs.Count > 0) // Only setup output serializer if there are network outputs for the whole task
-        {
-            if (string.IsNullOrEmpty(tdd.OutputSerializerTypeName) || string.IsNullOrEmpty(tdd.OutputTypeName))
-            {
-                 Console.WriteLine($"[{tdd.TaskName}] ERROR: Output type or serializer not defined for a task with outputs.");
-                 return;
-            }
-            Type? outSerType = Type.GetType(tdd.OutputSerializerTypeName);
-            if (outSerType != null) outputDataSerializer = Activator.CreateInstance(outSerType) as ITypeSerializer<object>;
-            else { Console.WriteLine($"[{tdd.TaskName}] WARNING: Output serializer type '{tdd.OutputSerializerTypeName}' not found."); }
-
-            if (outputDataSerializer == null) {
-                 Console.WriteLine($"[{tdd.TaskName}] ERROR: Output serializer could not be instantiated for task outputs.");
-                 return;
-            }
-
-            // Create CreditAwareTaskOutputs for the *last* operator in the chain if the task has outputs.
-            if (allOperatorInstances.Count > 0)
-            {
-                var creditAwareOutputsForLastOp = new List<CreditAwareTaskOutput>();
-                foreach (var outputDesc in tdd.Outputs)
-                {
-                    Console.WriteLine($"[{tdd.TaskName}] Setting up CreditAwareTaskOutput for task output to {outputDesc.TargetVertexId} at {outputDesc.TargetTaskEndpoint} (Subtask: {outputDesc.TargetSpecificSubtaskIndex})");
-                    // Ensure outputDataSerializer is not null if tdd.Outputs.Count > 0 (already checked above)
-                    var outputSender = new CreditAwareTaskOutput(
-                        tdd.JobVertexId, // sourceJobVertexId for this output
-                        tdd.SubtaskIndex, // sourceSubtaskIndex for this output
-                        outputDesc,
-                        outputDataSerializer!, // Pass the ITypeSerializer<object>, non-null asserted by check above
-                        outputDesc.TargetTaskEndpoint
-                    );
-                    creditAwareOutputsForLastOp.Add(outputSender);
-                }
-                allCollectors[allOperatorInstances.Count - 1] = creditAwareOutputsForLastOp;
-            }
-        }
-        // Now, populate them by iterating backwards.
-        for (int i = allOperatorInstances.Count - 2; i >= 0; i--)
-        {
-            object currentOperator = allOperatorInstances[i];
-            object nextOperator = allOperatorInstances[i+1];
-            object? collectorForNextOperatorOutput = allCollectors[i+1];
-
-            Type? outputTypeOfCurrentOperator = null;
-            Type? inputTypeOfNextOperator = null;
-
-            // Determine OutputTypeOfCurrentOperator
-            if (i == 0) // Head operator
-            {
-                // If the head operator is part of a chain, its direct output type might differ from tdd.OutputTypeName (which is for the whole task)
-                // We need the actual output type of the head operator instance.
-                // For a source, it's tdd.OutputTypeName if not chained, or its specific output type if chained.
-                // For an operator, it's its specific output type.
-                // This requires knowing the head operator's actual output type.
-                // Let's assume headOperatorInstance.GetType() and then find IMapOperator<TIn, TOut> or ISourceFunction<TOut>
-                // For simplicity, if head is source, tdd.OutputTypeName is its initial output.
-                // If head is operator, its output type is complex if not explicitly defined.
-                // This part is tricky. Let's assume the TDD provides this.
-                // The TDD.OutputTypeName is for the *last* operator in the *task*.
-                // The TDD.ChainedOperatorInfo[0].InputTypeName is the input to the first *chained* op, so output of head.
-                if (tdd.ChainedOperatorInfo.Count > 0 && i == 0) // Head operator followed by a chain
-                {
-                    // The output of the head operator must match the input of the first chained operator.
-                     outputTypeOfCurrentOperator = Type.GetType(tdd.ChainedOperatorInfo[0].InputTypeName);
-                     if (outputTypeOfCurrentOperator == null) {
-                        Console.WriteLine($"[{tdd.TaskName}] ERROR: Cannot determine Output Type for Head Operator {currentOperator.GetType().Name} when it's chained. Expected input type for {tdd.ChainedOperatorInfo[0].FullyQualifiedOperatorName} was {tdd.ChainedOperatorInfo[0].InputTypeName}. Type resolution failed.");
-                        return; // Critical error
-                     }
-                }
-                else if (i == 0) // Head operator, NOT followed by a chain (single operator task)
-                {
-                    // Its output is the task's output
-                    outputTypeOfCurrentOperator = Type.GetType(tdd.OutputTypeName);
-                     if (outputTypeOfCurrentOperator == null && tdd.Outputs.Count > 0) { // Only error if it's supposed to have output
-                        Console.WriteLine($"[{tdd.TaskName}] ERROR: Cannot determine Output Type for Head Operator {currentOperator.GetType().Name} (single operator). Task OutputTypeName: {tdd.OutputTypeName}. Type resolution failed.");
-                        return; // Critical error
-                     } else if (outputTypeOfCurrentOperator == null) { // e.g. a single sink operator
-                        // This is fine, it means the operator doesn't produce output for a collector.
-                        // ChainedCollector should not be created if outputTypeOfCurrentOperator is null.
-                        Console.WriteLine($"[{tdd.TaskName}] Head operator {currentOperator.GetType().Name} has no discernible output type for a collector. Skipping ChainedCollector creation for it.");
-                        continue;
-                     }
-                }
-            }
-            else // Current operator is a chained operator (not head)
-            {
-                outputTypeOfCurrentOperator = Type.GetType(tdd.ChainedOperatorInfo[i-1].OutputTypeName);
-                 if (outputTypeOfCurrentOperator == null) {
-                    Console.WriteLine($"[{tdd.TaskName}] ERROR: Cannot determine Output Type for Chained Operator {currentOperator.GetType().Name} from ChainedOperatorInfo (index {i-1}). OutputTypeName: {tdd.ChainedOperatorInfo[i-1].OutputTypeName}. Type resolution failed.");
-                    return; // Critical error
-                 }
-            }
-
-            // Determine InputTypeOfNextOperator
-            // nextOperator is allOperatorInstances[i+1].
-            // If i+1 is the first chained op, its info is in tdd.ChainedOperatorInfo[0].
-            // Generally, for allOperatorInstances[i+1], its info is in tdd.ChainedOperatorInfo[ (i+1) - 1 = i ]
-            inputTypeOfNextOperator = Type.GetType(tdd.ChainedOperatorInfo[i].InputTypeName);
-            if (inputTypeOfNextOperator == null) {
-                Console.WriteLine($"[{tdd.TaskName}] ERROR: Cannot determine Input Type for Next Operator {nextOperator.GetType().Name} from ChainedOperatorInfo (index {i}). InputTypeName: {tdd.ChainedOperatorInfo[i].InputTypeName}. Type resolution failed.");
-                return; // Critical error
-            }
-
-            if (outputTypeOfCurrentOperator == null) // Should have been caught above if it was an error condition
-            {
-                 Console.WriteLine($"[{tdd.TaskName}] INFO: Output type of current operator {currentOperator.GetType().Name} is null, skipping ChainedCollector creation.");
-                 allCollectors[i] = null!; // Ensure it's null if no collector
-                 continue;
-            }
-
-            try
-            {
-                Type chainedCollectorGenericType = typeof(ChainedCollector<>);
-                Type chainedCollectorTyped = chainedCollectorGenericType.MakeGenericType(outputTypeOfCurrentOperator);
-                object chainedCollectorInstance = Activator.CreateInstance(chainedCollectorTyped, nextOperator, collectorForNextOperatorOutput, inputTypeOfNextOperator)!;
-                allCollectors[i] = chainedCollectorInstance;
-                Console.WriteLine($"[{tdd.TaskName}] Created ChainedCollector<{outputTypeOfCurrentOperator.Name}> for operator {currentOperator.GetType().Name} (index {i}). Next is {nextOperator.GetType().Name}. Next Op Input Type: {inputTypeOfNextOperator.Name}. Collector for next op output: {collectorForNextOperatorOutput?.GetType().Name ?? "null"}");
-            }
-            catch (Exception ex)
-            {
-                Console.WriteLine($"[{tdd.TaskName}] ERROR: Failed to create ChainedCollector for output of {currentOperator.GetType().Name} (type {outputTypeOfCurrentOperator.Name}): {ex.Message} {ex.StackTrace}");
-                return; // Critical error
-            }
-        }
-
-
-        // For Operator/Sink: Setup input serializer and register receiver
-        // This section is for the *head* operator of the chain if it takes network input.
-        ITypeSerializer<object>? inputDataSerializer = null; // Default to object for delegate
-        Type? headOperatorInputType = null;
-
-        if (!isHeadSource) // Only setup network input deserializer if head is not a source
-        {
-            if (string.IsNullOrEmpty(tdd.InputTypeName)) {
-                 Console.WriteLine($"[{tdd.TaskName}] ERROR: InputTypeName is null or empty for a non-source task head."); return;
-            }
-            headOperatorInputType = Type.GetType(tdd.InputTypeName);
-            if (headOperatorInputType == null) {
-                 Console.WriteLine($"[{tdd.TaskName}] ERROR: Could not resolve head operator input type {tdd.InputTypeName}."); return;
-            }
-
-            if (string.IsNullOrEmpty(tdd.InputSerializerTypeName)) {
-                 Console.WriteLine($"[{tdd.TaskName}] ERROR: InputSerializerTypeName is null or empty for a non-source task head."); return;
-            }
-            var headInputSerializerType = Type.GetType(tdd.InputSerializerTypeName);
-            if (headInputSerializerType == null) {
-                Console.WriteLine($"[{tdd.TaskName}] ERROR: Could not resolve head input serializer type {tdd.InputSerializerTypeName}."); return;
-            }
-            // TODO: Use _serializerRegistry from 'main' branch context if available for more robust serializer creation.
-            // inputDataSerializer = _serializerRegistry.CreateSerializer(headInputSerializerType);
-            inputDataSerializer = Activator.CreateInstance(headInputSerializerType) as ITypeSerializer<object>; // Fallback for now
-
-            if (inputDataSerializer == null) {
-                 Console.WriteLine($"[{tdd.TaskName}] ERROR: Input serializer for type {tdd.InputTypeName} could not be instantiated from {tdd.InputSerializerTypeName}.");
-                 return;
-=======
+                
                 var tasksToWait = new List<Task>();
                 if (_processSendQueueTask != null) tasksToWait.Add(_processSendQueueTask);
                 if (_processDownstreamMessagesTask != null) tasksToWait.Add(_processDownstreamMessagesTask);
 
                 if (tasksToWait.Any()) {
-                    await Task.WhenAll(tasksToWait).WaitAsync(TimeSpan.FromSeconds(5));
+                    await Task.WhenAll(tasksToWait).WaitAsync(TimeSpan.FromSeconds(5)); 
                 }
 
                 _exchangeCall?.Dispose();
@@ -1265,7 +525,7 @@
 
         public async Task ExecuteFromDescriptor(
             TaskDeploymentDescriptor tdd,
-            Dictionary<string, string> operatorProperties,
+            Dictionary<string, string> operatorProperties, 
             CancellationToken cancellationToken)
         {
             _activeTaskRegistry.RegisterTask(this, tdd.JobGraphJobId, tdd.JobVertexId, tdd.SubtaskIndex, tdd.TaskName);
@@ -1292,7 +552,7 @@
             } catch (Exception ex) { Console.WriteLine($"[{tdd.TaskName}] ERROR: Failed to instantiate head operator {tdd.FullyQualifiedOperatorName}: {ex.Message}"); return; }
 
             bool isHeadSource = tdd.Inputs.Count == 0;
-
+            
             if (tdd.ChainedOperatorInfo != null && tdd.ChainedOperatorInfo.Count > 0) {
                 foreach (var chainedOpProto in tdd.ChainedOperatorInfo) {
                     Type? chainedOpType = Type.GetType(chainedOpProto.FullyQualifiedOperatorName);
@@ -1303,190 +563,15 @@
                         allOperatorInstances.Add(chainedOpInstance);
                     } catch (Exception ex) { Console.WriteLine($"[{tdd.TaskName}] ERROR: Failed to instantiate chained operator {chainedOpProto.FullyQualifiedOperatorName}: {ex.Message}"); return; }
                 }
->>>>>>> a92106a2
-            }
-
-<<<<<<< HEAD
-        // State Restoration (Conceptual 'main' branch logic)
-        if (tdd.IsRecovery)
-        {
-            Console.WriteLine($"[{tdd.TaskName}] Task is in RECOVERY mode for checkpoint ID {tdd.RecoveryCheckpointId}.");
-            // In 'main', this would involve IStateSnapshotStore and IStateSnapshotReader
-
-            // Example: Use _stateStore to get a reader for the recovery snapshot handle.
-            // This is highly conceptual as the structure of state handles (one per task vs. per operator) is not defined.
-            // IStateSnapshotReader? snapshotReader = _stateStore.GetReader(tdd.RecoverySnapshotHandle);
-            // if (snapshotReader == null && !string.IsNullOrEmpty(tdd.RecoverySnapshotHandle))
-            // {
-            //    Console.WriteLine($"[{tdd.TaskName}] ERROR: Failed to get snapshot reader for handle {tdd.RecoverySnapshotHandle}. State restoration will be skipped.");
-            // }
-
-            foreach (var opInstance in allOperatorInstances)
-            {
-                if (opInstance is ICheckpointableOperator checkpointable)
-                {
-                    // If state is per operator, TDD would need to provide a map or list of handles.
-                    // For now, assume a single handle applies or is adapted.
-                    Console.WriteLine($"[{tdd.TaskName}] Attempting to restore state for {opInstance.GetType().Name} using recovery info from TDD.");
-                    // await checkpointable.RestoreState(snapshotReader); // Pass the conceptual reader
-                    // For placeholder:
-                    if (string.IsNullOrEmpty(tdd.RecoverySnapshotHandle)) {
-                        Console.WriteLine($"[{tdd.TaskName}] No RecoverySnapshotHandle provided in TDD for {opInstance.GetType().Name}. Skipping RestoreState.");
-                    } else {
-                        Console.WriteLine($"[{tdd.TaskName}] PLACEHOLDER: {opInstance.GetType().Name}.RestoreState() would be called with snapshot data from handle '{tdd.RecoverySnapshotHandle}'.");
-                    }
-                }
-            }
-        }
-
-
-        // Instantiate the core component (Source, Operator, or Sink) - THIS PART NEEDS REWORK for headOperatorInstance
-        // The headOperatorInstance is already in allOperatorInstances[0].
-        // The specific type checks (FileSourceFunction, SimpleStringToUpperMapOperator, etc.)
-        // are for applying specific configurations or constructors which might be complex with Activator.CreateInstance alone.
-        // This logic will need to be adapted to configure allOperatorInstances[0] if special logic is needed beyond Activator.CreateInstance.
-
-        // Example of adapting the old logic for headOperatorInstance (allOperatorInstances[0])
-        if (isSource)
-        {
-            sourceInstance = allOperatorInstances[0]; // Assign from the list
-            // Specific configuration for FileSourceFunction example
-            if (headOperatorInstance is ISourceFunction<string> && // Check actual type
-                tdd.FullyQualifiedOperatorName.StartsWith("FlinkDotNet.Connectors.Sources.File.FileSourceFunction`1") &&
-                tdd.OutputTypeName == "System.String")
-            {
-                // This is tricky because FileSourceFunction takes filePath and serializer in constructor.
-                // Activator.CreateInstance earlier used default constructor.
-                // This requires either re-instantiation or property-based configuration.
-                // For now, this highlights a gap if complex constructors are needed for head operator.
-                // Let's assume properties can be set or a re-instantiation happens if specific constructor needed.
-                // The current code instantiated with default constructor. If that's not enough, it needs adjustment.
-                Console.WriteLine($"[{tdd.TaskName}] Head operator is a Source. Specific constructor logic for FileSource might need review if default constructor is not used/sufficient.");
-                 var stringSerializerForSource = Activator.CreateInstance(Type.GetType(tdd.OutputSerializerTypeName!)!) as ITypeSerializer<string>;
-                 if (stringSerializerForSource != null && operatorProperties.TryGetValue("filePath", out var path)) {
-                    // Re-instantiate IF NEEDED (this is a simplified example of handling specific constructor)
-                    // For a real system, use a factory or DI that handles parameters.
-                    // allOperatorInstances[0] = Activator.CreateInstance(componentType.MakeGenericType(typeof(string)), path, stringSerializerForSource);
-                    // sourceInstance = allOperatorInstances[0];
-                    Console.WriteLine($"[{tdd.TaskName}] FileSourceFunction specific setup would go here. Current head instance: {sourceInstance?.GetType().Name}");
-                 } else {
-                      Console.WriteLine($"[{tdd.TaskName}] Could not get stringSerializerForSource or filePath for FileSourceFunction.");
-                 }
-            }
-        }
-        else if (isOperator) // Head is an operator
-        {
-            operatorInstance = allOperatorInstances[0] as IMapOperator<object, object>; // Assign from list
-            // Lifecycle Open already called for all instances, including this one.
-        }
-        else if (isSink) // Head is a sink
-        {
-            sinkInstance = allOperatorInstances[0] as ISinkFunction<object>; // Assign from list
-            // Lifecycle Open already called for all instances.
-        }
-
-        // Check if head operator was successfully cast to its role variable (sourceInstance, operatorInstance, sinkInstance)
-        // This is more of a check on the logic assigning these variables than on instantiation itself, which was checked earlier.
-        if ((isSource && sourceInstance == null && allOperatorInstances.Count > 0 && allOperatorInstances[0] is ISourceFunction<object>) || // If it's a generic source
-            (isOperator && operatorInstance == null && allOperatorInstances.Count > 0) ||
-            (isSink && sinkInstance == null && allOperatorInstances.Count > 0 ))
-        {
-             // If headOperatorInstance was not null but the role-specific variable is, it means the type check/cast failed.
-             // However, allOperatorInstances[0] holds the successfully instantiated head operator.
-             // The specific variables sourceInstance, operatorInstance, sinkInstance are becoming less relevant for the chain's head.
-             Console.WriteLine($"[{tdd.TaskName}] Successfully instantiated head operator: {allOperatorInstances[0].GetType().FullName}. Role-specific variable might be null if type is generic/unexpected by old logic.");
-        } else if (allOperatorInstances.Count == 0) {
-             Console.WriteLine($"[{tdd.TaskName}] ERROR: Head operator failed to be part of allOperatorInstances list after instantiation attempts.");
-             return;
-        }
-
-
-        Console.WriteLine($"[{tdd.TaskName}] All operators ({allOperatorInstances.Count}) instantiated and opened successfully.");
-
-        // Register receiver for operators and sinks - This applies if the HEAD of the chain is not a source.
-        OperatorBarrierHandler? barrierHandler = null; // Renamed from taskBarrierHandler
-        if (!isHeadSource)
-        {
-            var expectedInputIds = tdd.Inputs
-                .Select(inp => $"{inp.UpstreamJobVertexId}_{inp.UpstreamSubtaskIndex}")
-                .ToList();
-
-            Func<FlinkDotNet.Core.Abstractions.Models.Checkpointing.CheckpointBarrier, Task> onAlignedCallback =
-                async (alignedBarrier) =>
-            {
-                Console.WriteLine($"[{tdd.TaskName}] All barriers for CP {alignedBarrier.CheckpointId} aligned. Starting snapshot and forwarding.");
-
-                // 1. Snapshot State for all checkpointable operators in the chain
-                // This is a simplified representation. Actual state handles/results would be collected.
-                // And reported to _checkpointingService.AcknowledgeCheckpointAsync(...)
-                bool allSnapshotsOk = true;
-                foreach (var opInstance in allOperatorInstances)
-                {
-                    if (opInstance is ICheckpointableOperator checkpointable)
-                    {
-                        try
-                        {
-                            Console.WriteLine($"[{tdd.TaskName}] Snapshotting state for {opInstance.GetType().Name} for CP {alignedBarrier.CheckpointId}.");
-                            // In real Flink, SnapshotStateContext would be passed, providing checkpointId, store etc.
-                            // await checkpointable.SnapshotState(snapshotContext);
-                            // For now, this is a placeholder.
-                        }
-                        catch (Exception ex)
-                        {
-                            Console.WriteLine($"[{tdd.TaskName}] Error snapshotting {opInstance.GetType().Name} for CP {alignedBarrier.CheckpointId}: {ex.Message}");
-                            allSnapshotsOk = false;
-                            // TODO: Report snapshot failure to _checkpointingService
-                            break;
-                        }
-                    }
-                }
-
-                if (!allSnapshotsOk) {
-                     Console.WriteLine($"[{tdd.TaskName}] Snapshotting failed for one or more operators for CP {alignedBarrier.CheckpointId}. Checkpoint will likely be aborted by JM.");
-                     return;
-                }
-
-                // TODO: Report overall snapshot success to _checkpointingService (e.g., with state handles)
-                // For example: await _checkpointingService.AcknowledgeCheckpointAsync(
-                //    _taskManagerId, tdd.JobGraphJobId, tdd.JobVertexId, tdd.SubtaskIndex,
-                //    alignedBarrier.CheckpointId, "placeholder_state_handle_uri", null, 0, 0);
-
-
-                // 2. Forward Barriers to all network outputs of the *last* operator in the chain
-                if (allCollectors.LastOrDefault() is List<CreditAwareTaskOutput> outputSenders)
-                {
-                    Console.WriteLine($"[{tdd.TaskName}] Forwarding barrier CP {alignedBarrier.CheckpointId} to {outputSenders.Count} network outputs.");
-                    var barrierDataRecord = new DataRecord {
-                        IsCheckpointBarrier = true,
-                        BarrierPayload = new Proto.Internal.CheckpointBarrier {
-                            CheckpointId = alignedBarrier.CheckpointId,
-                            Timestamp = alignedBarrier.Timestamp
-                        },
-                        // Target info will be set by NetworkedCollector itself based on its _outputInfo
-                    };
-                    foreach (var sender in outputSenders)
-                    {
-                        // NetworkedCollector's Collect method needs to be adapted to take a DataRecord directly or handle this.
-                        // For now, assuming it can take a generic object and detect it's a barrier, or a specialized method.
-                        // The existing NetworkedCollector.Collect(T record, bool isBarrier, ...) is better.
-                        // We need to pass a "dummy" T record for the signature.
-                        // This part shows the type complexity. For now, we'll assume `object` type for NetworkedCollector<T>
-                        // or that the barrier itself can be sent as T if T is object.
-
-                        // If NetworkedCollector is NetworkedCollector<object>
-                        if (sender is NetworkedCollector<object> objSender) {
-                             objSender.Collect(alignedBarrier as object ?? new object(), isBarrier: true, checkpointId: alignedBarrier.CheckpointId, checkpointTimestamp: alignedBarrier.Timestamp);
-                        } else {
-                             Console.WriteLine($"[{tdd.TaskName}] Cannot forward barrier: Output sender is not NetworkedCollector<object>.");
-                             // This highlights the need for a common way to send barriers, perhaps a dedicated method on the collector interface.
-=======
+            }
+
             foreach (var opInstance in allOperatorInstances) {
                 if (opInstance is IOperatorLifecycle lifecycle) {
                     try { lifecycle.Open(runtimeContext); }
                     catch (Exception ex) { Console.WriteLine($"[{tdd.TaskName}] ERROR: Failed to open operator {opInstance.GetType().Name}: {ex.Message}"); return; }
                 }
             }
-
+            
             // Initialize allCollectors placeholders
             for (int i = 0; i < allOperatorInstances.Count; i++) allCollectors.Add(null!);
 
@@ -1520,11 +605,11 @@
                             } catch (Exception ex) { Console.WriteLine($"[{tdd.TaskName}] ERROR: Failed to deserialize KeySelector for output {outputDesc.TargetVertexId}. Ex: {ex.Message}"); }
                         } else { Console.WriteLine($"[{tdd.TaskName}] ERROR: Could not load KeySelectorType or KeyType for output {outputDesc.TargetVertexId}."); }
                     }
-
+                    
                     // Create specific NetworkedCollector<T, TKey>
                     Type genericCollectorType = typeof(NetworkedCollector<,>);
                     Type specificCollectorType = genericCollectorType.MakeGenericType(taskOutputOverallType, keyTypeForCollector);
-
+                    
                     INetworkedCollector collector = (INetworkedCollector)Activator.CreateInstance(
                         specificCollectorType,
                         tdd.JobVertexId, tdd.SubtaskIndex, outputDesc, specificSerializer, keySelectorInstance, keyingDownstreamParallelism)!;
@@ -1549,7 +634,7 @@
                 inputTypeOfNextOperator = Type.GetType(tdd.ChainedOperatorInfo[i].InputTypeName);
 
                 if (outputTypeOfCurrentOperator == null || inputTypeOfNextOperator == null) { Console.WriteLine($"[{tdd.TaskName}] Error resolving types for ChainedCollector between {currentOperator.GetType().Name} and {nextOperator.GetType().Name}."); continue; }
-
+                
                 Type chainedCollectorGenericType = typeof(ChainedCollector<>);
                 Type chainedCollectorTyped = chainedCollectorGenericType.MakeGenericType(outputTypeOfCurrentOperator);
                 object chainedCollectorInstance = Activator.CreateInstance(chainedCollectorTyped, nextOperator, collectorForNextOperatorOutput, inputTypeOfNextOperator)!;
@@ -1580,7 +665,7 @@
                     }
                 }
             }
-
+            
             IOperatorBarrierHandler? barrierHandlerForInputs = null;
             if (!isHeadSource) {
                 var expectedInputIds = tdd.Inputs.Select(inp => $"{inp.UpstreamJobVertexId}_{inp.UpstreamSubtaskIndex}").ToList();
@@ -1620,14 +705,13 @@
                         Console.WriteLine($"[{tdd.TaskName}] Forwarding barrier CP {alignedBarrier.CheckpointId} to {outputSenders.Count} network outputs.");
                         foreach (var sender in outputSenders) {
                             await sender.CollectObject(alignedBarrier, cancellationToken);
->>>>>>> a92106a2
                         }
                     }
                     Console.WriteLine($"[{tdd.TaskName}] Finished onAlignedCallback for CP {alignedBarrier.CheckpointId}.");
                 };
                 barrierHandlerForInputs = new OperatorBarrierHandler(tdd.JobVertexId, tdd.SubtaskIndex, expectedInputIds, onAlignedCallback);
                 _operatorBarrierHandlers[$"{tdd.JobVertexId}_{tdd.SubtaskIndex}"] = barrierHandlerForInputs;
-
+                
                 if (inputDataSerializer != null) {
                     ProcessRecordDelegate recordProcessor = async (targetJobVertexId, targetSubtaskIndex, payload) => {
                         if (targetJobVertexId != tdd.JobVertexId || targetSubtaskIndex != tdd.SubtaskIndex) return;
@@ -1662,79 +746,7 @@
                     DataReceiverRegistry.RegisterReceiver(tdd.JobVertexId, tdd.SubtaskIndex, recordProcessor);
                     cancellationToken.Register(() => DataReceiverRegistry.UnregisterReceiver(tdd.JobVertexId, tdd.SubtaskIndex));
                 }
-<<<<<<< HEAD
-                 Console.WriteLine($"[{tdd.TaskName}] Finished onAlignedCallback for CP {alignedBarrier.CheckpointId}.");
-            };
-
-            // TODO: Define onAbortedCallback and onTimedOutCallback if needed by OperatorBarrierHandler from 'main'
-            Action<long> onAbortedCallback = (cpId) => {
-                 Console.WriteLine($"[{tdd.TaskName}] Checkpoint {cpId} aborted callback triggered.");
-            };
-            Action<long> onTimedOutCallback = (cpId) => {
-                Console.WriteLine($"[{tdd.TaskName}] Checkpoint {cpId} timed out callback triggered.");
-            };
-
-            barrierHandler = new OperatorBarrierHandler(
-                tdd.JobVertexId, // Using JobVertexId as part of key
-                tdd.SubtaskIndex,
-                expectedInputIds,
-                onAlignedCallback
-                // onAbortedCallback, // Pass if OBH constructor takes them
-                // onTimedOutCallback // Pass if OBH constructor takes them
-            );
-            // barrierHandler.RegisterInputs(expectedInputIds); // If OBH has this method
-            _operatorBarrierHandlers[$"{tdd.JobVertexId}_{tdd.SubtaskIndex}"] = barrierHandler; // Use a consistent key
-            Console.WriteLine($"[{tdd.TaskName}] OperatorBarrierHandler initialized and registered for {tdd.JobVertexId}_{tdd.SubtaskIndex}. Expecting inputs: {string.Join(", ", expectedInputIds)}");
-
-
-            if (inputDataSerializer != null)
-            {
-                ProcessRecordDelegate recordProcessor = async (targetJobVertexId, targetSubtaskIndex, payload) =>
-                {
-                    if (targetJobVertexId != tdd.JobVertexId || targetSubtaskIndex != tdd.SubtaskIndex) return;
-                    try
-                    {
-                        var deserializedRecord = inputDataSerializer.Deserialize(payload);
-
-                        // Keyed State Scoping (Conceptual 'main' branch logic)
-                        if (tdd.InputKeyingInfo != null && tdd.InputKeyingInfo.Count > 0 && headOperatorInputType != null)
-                        {
-                            // Assume first keying info is relevant for the head operator.
-                            // This is a simplification. Multiple inputs might have different keying.
-                            var keyingInfoProto = tdd.InputKeyingInfo[0];
-                            // In 'main', this would use _serializerRegistry to get KeySelector and Key Serializer
-                            // Type keySelectorType = Type.GetType(keyingInfoProto.SerializedKeySelector);
-                            // var keySelectorInstance = Activator.CreateInstance(keySelectorType) as IKeySelector<object, object>; // Highly simplified
-                            // if (keySelectorInstance != null) {
-                            //    object key = keySelectorInstance.GetKey(deserializedRecord);
-                            //    (runtimeContext as BasicRuntimeContext)?.SetCurrentKey(key); // Assuming BasicRuntimeContext has SetCurrentKey
-                            //    Console.WriteLine($"[{tdd.TaskName}] Set current key for state: {key}");
-                            // } else {
-                            //    Console.WriteLine($"[{tdd.TaskName}] WARNING: Could not create key selector for input keying.");
-                            // }
-                            Console.WriteLine($"[{tdd.TaskName}] PLACEHOLDER: Keyed state scoping logic would apply here using '{keyingInfoProto.SerializedKeySelector}'.");
-                        }
-
-                        if (allCollectors.Count > 0 && allCollectors[0] is ICollector<object> headCollector)
-                        {
-                            headCollector.Collect(deserializedRecord);
-                        }
-                        else if (allCollectors.Count == 0 && allOperatorInstances.Count > 0 && allOperatorInstances[0] is ISinkFunction<object> sinkFn)
-                        {
-                            sinkFn.Invoke(deserializedRecord, new SimpleSinkContext());
-                        } else {
-                             Console.WriteLine($"[{tdd.TaskName}] ERROR: Head collector not found or misconfigured for network input.");
-                        }
-                    }
-                    catch (Exception ex) { Console.WriteLine($"[{tdd.TaskName}] Error processing received record via head collector: {ex.Message} {ex.StackTrace}"); }
-                };
-                DataReceiverRegistry.RegisterReceiver(tdd.JobVertexId, tdd.SubtaskIndex, recordProcessor);
-                cancellationToken.Register(() => DataReceiverRegistry.UnregisterReceiver(tdd.JobVertexId, tdd.SubtaskIndex));
-            }
-        }
-=======
-            }
->>>>>>> a92106a2
+            }
 
             // --- Execution Logic ---
             if (isHeadSource && headOperatorInstance is ISourceFunction<object> headSourceFunction) {
@@ -1753,93 +765,6 @@
                     networkedOutputs.Add(singleNc);
                 }
 
-<<<<<<< HEAD
-        // --- Execution Logic ---
-        if (isHeadSource && allOperatorInstances.Count > 0 && allOperatorInstances[0] is ISourceFunction<object> headSourceFunction) // Generic assumed as object for now
-        {
-            Console.WriteLine($"[{tdd.TaskName}] Preparing to run as a SOURCE task with head: {headSourceFunction.GetType().Name}.");
-
-            // This is where RunSourceWithBarrierInjection would be called.
-            // We need to determine the output type TOut for the source.
-            // TDD.OutputTypeName should represent this if the source is the only operator,
-            // or if it's chained, it's the input to the first chained op (or TDD.OutputTypeName if no chain).
-            Type? sourceOutputType = null;
-            if (tdd.ChainedOperatorInfo.Count > 0) {
-                sourceOutputType = Type.GetType(tdd.ChainedOperatorInfo[0].InputTypeName);
-            } else {
-                sourceOutputType = Type.GetType(tdd.OutputTypeName);
-            }
-
-            if (sourceOutputType == null && tdd.Outputs.Count > 0) { // If it has outputs, its type must be known
-                Console.WriteLine($"[{tdd.TaskName}] CRITICAL: Could not determine source output type for {headSourceFunction.GetType().Name}. Cannot run source task.");
-                return;
-            }
-
-            List<Task> connectTasks = new List<Task>();
-            if (allCollectors.Count > 0 && allCollectors.LastOrDefault() is List<CreditAwareTaskOutput> outputSendersForSource) {
-                Console.WriteLine($"[{tdd.TaskName}] Source Task: Attempting to connect {outputSendersForSource.Count} CreditAwareTaskOutput(s).");
-                foreach (var sender in outputSendersForSource) connectTasks.Add(sender.ConnectAsync(cancellationToken));
-            }
-            if (connectTasks.Count > 0) {
-                try {
-                    await Task.WhenAll(connectTasks);
-                    Console.WriteLine($"[{tdd.TaskName}] Source Task: All CreditAwareTaskOutputs connected.");
-                }
-                catch (Exception ex) {
-                    Console.WriteLine($"[{tdd.TaskName}] ERROR: Failed to connect one or more CreditAwareTaskOutputs for source: {ex.Message}. Task will not run.");
-                    if (allCollectors.LastOrDefault() is List<CreditAwareTaskOutput> createdSenders) {
-                        foreach (var sender in createdSenders) await sender.CloseAsync();
-                    }
-                    return;
-                }
-            }
-
-            if (sourceOutputType != null)
-            {
-                // Dynamically invoke RunSourceWithBarrierInjection<TOut>
-                MethodInfo? runMethod = typeof(TaskExecutor).GetMethod(nameof(RunSourceWithBarrierInjection), BindingFlags.NonPublic | BindingFlags.Instance);
-                if (runMethod == null) throw new InvalidOperationException("RunSourceWithBarrierInjection method not found via reflection.");
-
-                MethodInfo genericRunMethod = runMethod.MakeGenericMethod(sourceOutputType);
-
-                // Prepare arguments for RunSourceWithBarrierInjection
-                // The 'collectors' argument should be what the source directly outputs to.
-                // If chained, allCollectors[0] is a ChainedCollector. If not chained, it's List<CreditAwareTaskOutput>.
-                object sourceOutputCollectorOrSenders = allCollectors.Count > 0 ? allCollectors[0] : null!; // Can be null if source is a sink
-
-                var sourceTaskWrapper = Activator.CreateInstance(
-                    typeof(SourceTaskWrapper<>).MakeGenericType(sourceOutputType),
-                    headSourceFunction, tdd.JobGraphJobId, tdd.JobVertexId, tdd.SubtaskIndex, tdd.TaskName);
-
-                // _activeTaskRegistry.RegisterSourceTask(sourceTaskWrapper); // Conceptual from 'main'
-
-                Console.WriteLine($"[{tdd.TaskName}] Invoking RunSourceWithBarrierInjection<{sourceOutputType.Name}> via reflection.");
-                var taskRun = (Task?)genericRunMethod.Invoke(this, new object[] {
-                    headSourceFunction,
-                    sourceOutputCollectorOrSenders, // This needs to be List<INetworkedCollector> or adaptable
-                    runtimeContext, // Pass runtimeContext
-                    cancellationToken // Pass the main task cancellation token
-                });
-                if (taskRun != null) await taskRun;
-                else Console.WriteLine($"[{tdd.TaskName}] ERROR: RunSourceWithBarrierInjection invocation returned null task.");
-            }
-            else // Source has no output type (e.g. a source that is also a sink and has no chained outputs)
-            {
-                 Console.WriteLine($"[{tdd.TaskName}] Source {headSourceFunction.GetType().Name} has no defined output type and no network outputs. Running directly.");
-                 await Task.Run(() => headSourceFunction.Run(new SimpleSourceContext<object>(record => { /* Sink-like source, data dropped */ })), cancellationToken);
-                 headSourceFunction.Cancel();
-            }
-        }
-        else if (!isHeadSource)
-        {
-             Console.WriteLine($"[{tdd.TaskName}] Task (head: {allOperatorInstances[0].GetType().Name}) waiting for input via DataExchangeService.");
-             try { await Task.Delay(Timeout.Infinite, cancellationToken); }
-             catch (OperationCanceledException) { Console.WriteLine($"[{tdd.TaskName}] Task canceled."); }
-        }
-        else
-        {
-             Console.WriteLine($"[{tdd.TaskName}] Component type not supported or no specific execution path for head: {allOperatorInstances[0].GetType().Name}.");
-=======
                 // Connect all networked outputs
                 var connectTasks = networkedOutputs.Select(sender => sender.ConnectAsync(cancellationToken)).ToList();
                 try { await Task.WhenAll(connectTasks); }
@@ -1854,7 +779,7 @@
                         .GetMethod(nameof(RunSourceWithBarrierInjection), BindingFlags.NonPublic | BindingFlags.Instance)
                         ?.MakeGenericMethod(sourceOutputType);
                     if (runMethod == null) throw new InvalidOperationException("RunSourceWithBarrierInjection method not found.");
-
+                    
                     await (Task)runMethod.Invoke(this, new object[] {
                         headSourceFunction,
                         networkedOutputs, // Pass List<INetworkedCollector>
@@ -1878,7 +803,7 @@
             // Cleanup
             try {
                 foreach (var opInstance in allOperatorInstances) { if (opInstance is IOperatorLifecycle lifecycle) lifecycle.Close(); }
-
+                
                 if (allCollectors.LastOrDefault() is List<INetworkedCollector> finalOutputSenders) {
                     await Task.WhenAll(finalOutputSenders.Select(s => s.CloseAsync()));
                 }
@@ -1891,43 +816,16 @@
                  if (!isHeadSource && inputDataSerializer != null) DataReceiverRegistry.UnregisterReceiver(tdd.JobVertexId, tdd.SubtaskIndex);
                  Console.WriteLine($"[{tdd.TaskName}] Execution finished and cleaned up.");
             }
->>>>>>> a92106a2
-        }
-
+        }
+        
         // RunSourceWithBarrierInjection from main
         private async Task RunSourceWithBarrierInjection<TOut>(
             ISourceFunction<TOut> sourceFunction,
-            List<INetworkedCollector> collectors,
+            List<INetworkedCollector> collectors, 
             ChannelReader<BarrierInjectionRequest> barrierRequests,
             CancellationToken taskOverallCancellation,
             Action cancelSourceFunctionAction)
         {
-<<<<<<< HEAD
-            for (int i = allOperatorInstances.Count - 1; i >= 0; i--) {
-                if (allOperatorInstances[i] is IOperatorLifecycle lifecycle) lifecycle.Close();
-            }
-
-            List<Task> closeTasks = new List<Task>();
-            if (allCollectors.Count > 0 && allCollectors.LastOrDefault() is List<CreditAwareTaskOutput> finalOutputSenders) {
-                foreach (var sender in finalOutputSenders) closeTasks.Add(sender.CloseAsync());
-            }
-            if(closeTasks.Count > 0) await Task.WhenAll(closeTasks);
-
-            // Cleanup from 'main' branch
-            var barrierHandlerKey = $"{tdd.JobGraphJobId}_{tdd.JobVertexId}_{tdd.SubtaskIndex}"; // Consistent key
-            if (_operatorBarrierHandlers.TryRemove(barrierHandlerKey, out var removedHandler))
-            {
-                removedHandler.Dispose();
-                Console.WriteLine($"[{tdd.TaskName}] Disposed and removed OperatorBarrierHandler for {barrierHandlerKey}.");
-            }
-            _activeTaskRegistry.UnregisterTask(tdd.JobGraphJobId, tdd.JobVertexId, tdd.SubtaskIndex, tdd.TaskName);
-            // Console.WriteLine($"[{tdd.TaskName}] PLACEHOLDER: ActiveTaskRegistry.UnregisterTask and barrierHandler.Dispose would be called."); // Old placeholder
-        }
-        finally
-        {
-             if (!isHeadSource && inputDataSerializer != null) DataReceiverRegistry.UnregisterReceiver(tdd.JobVertexId, tdd.SubtaskIndex); // Check inputDataSerializer too
-             Console.WriteLine($"[{tdd.TaskName}] Execution finished and cleaned up for {allOperatorInstances.Count} operators.");
-=======
             var sourceCts = CancellationTokenSource.CreateLinkedTokenSource(taskOverallCancellation);
             bool sourceRunCompleted = false;
 
@@ -1979,21 +877,20 @@
                 cancelSourceFunctionAction();
                 try { await sourceRunTask; } catch { /* Ignored as source cancellation might throw */ }
             }
->>>>>>> a92106a2
-        }
-    }
-
+        }
+    } 
+    
     // Dummy IKeyedOperator for testing compilation
     public interface IKeyedOperator {}
 
-    public class SimpleStringToUpperMapOperator : IMapOperator<object, object>, IOperatorLifecycle, ICheckpointableOperator
+    public class SimpleStringToUpperMapOperator : IMapOperator<object, object>, IOperatorLifecycle, ICheckpointableOperator 
     {
         private string _taskName = nameof(SimpleStringToUpperMapOperator);
-        private IRuntimeContext? _context;
+        private IRuntimeContext? _context; 
 
         public void Open(IRuntimeContext context) {
-            _taskName = context.TaskName; _context = context;
-            Console.WriteLine($"[{_taskName}] SimpleStringToUpperMapOperator opened.");
+            _taskName = context.TaskName; _context = context; 
+            Console.WriteLine($"[{_taskName}] SimpleStringToUpperMapOperator opened."); 
         }
         public object Map(object record) => record.ToString()?.ToUpper() ?? "";
         public void Close() { Console.WriteLine($"[{_taskName}] SimpleStringToUpperMapOperator closed."); }
@@ -2004,7 +901,7 @@
             var dummyStateData = System.Text.Encoding.UTF8.GetBytes($"State for operator {_taskName} (Instance: {_context?.TaskName}) at checkpoint {checkpointId} on {DateTime.UtcNow:o}");
             string jobGraphJobId = _context!.JobName; // Non-null asserted
             string operatorInstanceId = _context!.TaskName; // Non-null asserted
-
+            
             var snapshotHandleRecord = await snapshotStore.StoreSnapshot(
                 jobGraphJobId, checkpointId, Program.TaskManagerId, operatorInstanceId, dummyStateData);
 
@@ -2017,7 +914,7 @@
             Console.WriteLine($"[{_taskName}] Operator {operatorInstanceId} stored snapshot. Handle: {snapshot.StateHandle}, Size: {snapshot.StateSize}");
             return snapshot;
         }
-
+        
         public Task RestoreState(OperatorStateSnapshot snapshot) { // Added RestoreState
              Console.WriteLine($"[{_taskName}] RestoreState called. Snapshot Handle: {snapshot.StateHandle}");
              // In a real scenario, you would use snapshotStore.ReadSnapshot and deserialize.
