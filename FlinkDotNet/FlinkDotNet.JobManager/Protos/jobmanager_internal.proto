syntax = "proto3";

option csharp_namespace = "FlinkDotNet.Proto.Internal";

package FlinkDotNet.Proto;

service JobManagerInternalService {
  rpc ReportStateCompletion (ReportStateCompletionRequest) returns (ReportStateCompletionReply);
  rpc RequestCheckpoint (RequestCheckpointRequest) returns (RequestCheckpointReply);
  rpc RequestRecovery (RequestRecoveryRequest) returns (RequestRecoveryReply);
  rpc Heartbeat (JobManagerHeartbeatRequest) returns (JobManagerHeartbeatReply);
}

message ReportStateCompletionRequest {
  int64 checkpoint_id = 1;
  string operator_instance_id = 2;
  string state_location = 3;
  map<string, int64> input_offsets = 4;
}

message ReportStateCompletionReply {
  bool ack = 1;
}

message RequestCheckpointRequest {
  int64 checkpoint_id = 1;
}

message RequestCheckpointReply {
  bool accepted = 1;
}

message RequestRecoveryRequest {
  string job_id = 1;
  int64 checkpoint_id = 2;
}

message RequestRecoveryReply {
  bool recovery_initiated = 1;
}

message JobManagerHeartbeatRequest {
  string job_id = 1;
  string operator_instance_id = 2;
  string health_status = 3;
  map<string, double> metrics = 4;
}

message JobManagerHeartbeatReply {
  bool ack = 1;
}

service TaskManagerRegistration {
  rpc RegisterTaskManager (RegisterTaskManagerRequest) returns (RegisterTaskManagerResponse);
  rpc SendHeartbeat (HeartbeatRequest) returns (HeartbeatResponse);
  rpc AcknowledgeCheckpoint(AcknowledgeCheckpointRequest) returns (AcknowledgeCheckpointResponse);
}

message RegisterTaskManagerRequest {
  string taskManagerId = 1;
  string address = 2;
  int32 port = 3;
}

message RegisterTaskManagerResponse {
  bool success = 1;
  string jobManagerId = 2;
}

<<<<<<< HEAD
message HeartbeatRequest {
  string taskManagerId = 1;
=======
// These are new Heartbeat messages for TaskManagerRegistration service
message TaskMetricData {
  string task_id = 1; // Format: JobVertexId_SubtaskIndex
  int64 records_in = 2;
  int64 records_out = 3;
}

message HeartbeatRequest {
  string taskManagerId = 1;
  // Add other relevant info like current status, resource utilization
  repeated TaskMetricData task_metrics = 2; // Added for metrics
>>>>>>> 1bb62015
}

message HeartbeatResponse {
  bool acknowledged = 1;
}

message CheckpointTaskInfo {
    string taskManagerId = 1;
    string snapshotPath = 2;
}

message TriggerCheckpointRequest {
    string jobManagerId = 1;
    string jobId = 2;
    int64 checkpointId = 3;
    int64 checkpointTimestamp = 4;
}

message TriggerCheckpointResponse {
    bool acknowledged = 1;
}

message AcknowledgeCheckpointRequest {
    string jobManagerId = 1;
    string jobId = 2;
    int64 checkpointId = 3;
    string taskManagerId = 4;
    string jobVertexId = 5;
    int32 subtaskIndex = 6;
    string snapshotHandle = 7;
    map<string, int64> source_offsets = 8;
    uint64 snapshotSize = 9;
    uint64 duration = 10;
}

message AcknowledgeCheckpointResponse {
    bool success = 1;
}

service TaskManagerCheckpointing {
  rpc TriggerTaskCheckpoint (TriggerCheckpointRequest) returns (TriggerCheckpointResponse);
}

message OperatorInput {
    string sourceVertexId = 1;
    string upstream_job_vertex_id = 2;
    int32 upstream_subtask_index = 3;
}

message OperatorOutput {
    string targetVertexId = 1;
    string target_task_endpoint = 2;
    int32 target_specific_subtask_index = 3;
}

message OutputEdgeKeyingInfo {
  string target_job_vertex_id = 1;
  string serialized_key_selector = 2;
  string key_type_name = 3;
  int32 downstream_parallelism = 4;
}

message InputKeyingInfo {
  string serialized_key_selector = 1;
  string key_type_name = 2;
}

message ChainedOperatorInfo {
  string original_job_vertex_id = 1;
  string fully_qualified_operator_name = 2;
  bytes operator_configuration = 3;
  string input_type_name = 4;
  string output_type_name = 5;
}

message TaskDeploymentDescriptor {
    string jobGraphJobId = 1;
    string jobVertexId = 2;
    int32 subtaskIndex = 3;
    string taskName = 4;

    string fullyQualifiedOperatorName = 5;
    bytes operatorConfiguration = 6;
    string inputTypeName = 9;
    string outputTypeName = 10;
    string inputSerializerTypeName = 11;
    string outputSerializerTypeName = 12;

    repeated OperatorInput inputs = 7;
    repeated OperatorOutput outputs = 8;

    repeated OutputEdgeKeyingInfo output_keying_info = 13;

    bool is_recovery = 14;
    int64 recovery_checkpoint_id = 15;
    string recovery_snapshot_handle = 16;
    map<string, int64> recovery_source_offsets = 17;

    repeated InputKeyingInfo input_keying_info = 18;
    repeated ChainedOperatorInfo chained_operator_info = 19;
}

message DeployTaskResponse {
    bool success = 1;
    string message = 2;
}

service TaskExecution {
  rpc DeployTask (TaskDeploymentDescriptor) returns (DeployTaskResponse);
}

message CheckpointBarrier {
  int64 checkpoint_id = 1;
  int64 checkpoint_timestamp = 2;
}

message DataRecord {
    string targetJobVertexId = 1;
    int32 targetSubtaskIndex = 2;

    string source_job_vertex_id = 5;
    int32 source_subtask_index = 6;

    oneof payload_type {
      bytes data_payload = 3;
      CheckpointBarrier barrier_payload = 4;
    }
}

// New messages for credit-based flow control
message UpstreamPayload {
  oneof payload_oneof {
    DataRecord record = 1;
    // Could add other upstream messages like EndOfStreamMarker, etc.
  }
}

message CreditUpdate {
  int32 credits_granted = 1;
}

message DownstreamPayload {
  oneof payload_oneof {
    CreditUpdate credits = 1;
    // Could add other downstream messages like Ack, error reports, etc.
  }
}

// DataAck is removed as it's no longer used by the new DataExchangeService.

// Modified DataExchangeService for full duplex communication
service DataExchangeService {
  rpc ExchangeData (stream UpstreamPayload) returns (stream DownstreamPayload);
}<|MERGE_RESOLUTION|>--- conflicted
+++ resolved
@@ -2,20 +2,24 @@
 
 option csharp_namespace = "FlinkDotNet.Proto.Internal";
 
-package FlinkDotNet.Proto;
-
+package FlinkDotNet.Proto; 
+
+// ----- JobManagerInternalService and related messages (mostly from feature branch) -----
 service JobManagerInternalService {
   rpc ReportStateCompletion (ReportStateCompletionRequest) returns (ReportStateCompletionReply);
   rpc RequestCheckpoint (RequestCheckpointRequest) returns (RequestCheckpointReply);
   rpc RequestRecovery (RequestRecoveryRequest) returns (RequestRecoveryReply);
-  rpc Heartbeat (JobManagerHeartbeatRequest) returns (JobManagerHeartbeatReply);
+  // Heartbeat was part of this service in one version, but seems to be part of TaskManagerRegistration in another.
+  // Let's assume TaskManagerRegistration.SendHeartbeat is the one to keep, and JobManagerInternalService.Heartbeat might be deprecated or for a different purpose.
+  // For this merge, I will OMIT JobManagerInternalService.Heartbeat if TaskManagerRegistration.SendHeartbeat exists and is more complete.
+  // The provided diff for JobManagerController uses TaskManagerTracker, which is updated by TaskManagerRegistrationService.
 }
 
 message ReportStateCompletionRequest {
   int64 checkpoint_id = 1;
-  string operator_instance_id = 2;
-  string state_location = 3;
-  map<string, int64> input_offsets = 4;
+  string operator_instance_id = 2; // This might be more like "jobVertexId_subtaskIndex"
+  string state_location = 3; 
+  map<string, int64> input_offsets = 4; // For sources
 }
 
 message ReportStateCompletionReply {
@@ -24,6 +28,7 @@
 
 message RequestCheckpointRequest {
   int64 checkpoint_id = 1;
+  // int64 checkpoint_timestamp = 2; // This was in TriggerCheckpointRequest, not here.
 }
 
 message RequestCheckpointReply {
@@ -39,201 +44,201 @@
   bool recovery_initiated = 1;
 }
 
-message JobManagerHeartbeatRequest {
-  string job_id = 1;
-  string operator_instance_id = 2;
-  string health_status = 3;
-  map<string, double> metrics = 4;
-}
-
-message JobManagerHeartbeatReply {
-  bool ack = 1;
-}
-
+// ----- TaskManagerRegistration Service and related messages -----
+// (Combines elements from both, especially HeartbeatRequest)
 service TaskManagerRegistration {
   rpc RegisterTaskManager (RegisterTaskManagerRequest) returns (RegisterTaskManagerResponse);
-  rpc SendHeartbeat (HeartbeatRequest) returns (HeartbeatResponse);
-  rpc AcknowledgeCheckpoint(AcknowledgeCheckpointRequest) returns (AcknowledgeCheckpointResponse);
+  rpc SendHeartbeat (HeartbeatRequest) returns (HeartbeatResponse); // This is the primary heartbeat
+  rpc AcknowledgeCheckpoint(AcknowledgeCheckpointRequest) returns (AcknowledgeCheckpointResponse); 
 }
 
 message RegisterTaskManagerRequest {
-  string taskManagerId = 1;
-  string address = 2;
-  int32 port = 3;
+  string taskManagerId = 1; 
+  string address = 2;       
+  int32 port = 3;           
 }
 
 message RegisterTaskManagerResponse {
   bool success = 1;
-  string jobManagerId = 2;
-}
-
-<<<<<<< HEAD
-message HeartbeatRequest {
-  string taskManagerId = 1;
-=======
-// These are new Heartbeat messages for TaskManagerRegistration service
+  string jobManagerId = 2; 
+}
+
+// From 'main' branch for metrics
 message TaskMetricData {
   string task_id = 1; // Format: JobVertexId_SubtaskIndex
   int64 records_in = 2;
   int64 records_out = 3;
 }
 
-message HeartbeatRequest {
+message HeartbeatRequest { // Merged version
   string taskManagerId = 1;
-  // Add other relevant info like current status, resource utilization
-  repeated TaskMetricData task_metrics = 2; // Added for metrics
->>>>>>> 1bb62015
-}
-
-message HeartbeatResponse {
+  repeated TaskMetricData task_metrics = 2; // From 'main'
+  // Could add other TM-level status/metrics here from 'feature' if any were planned
+}
+
+message HeartbeatResponse { // Merged version
   bool acknowledged = 1;
-}
-
-message CheckpointTaskInfo {
+  // Potentially commands from JM back to TM
+}
+
+// ----- Checkpointing related messages (mostly from feature branch) -----
+message CheckpointTaskInfo { // This seems less used if AcknowledgeCheckpointRequest has all details
     string taskManagerId = 1;
-    string snapshotPath = 2;
-}
-
-message TriggerCheckpointRequest {
-    string jobManagerId = 1;
+    string snapshotPath = 2; 
+}
+
+message TriggerCheckpointRequest { // JM -> TM (for TaskManagerCheckpointing service)
+    string jobManagerId = 1; 
+    string jobId = 2;        
+    int64 checkpointId = 3;
+    int64 checkpointTimestamp = 4;
+}
+
+message TriggerCheckpointResponse {
+    bool acknowledged = 1; 
+}
+
+message AcknowledgeCheckpointRequest { // TM -> JM (for TaskManagerRegistration service)
+    string jobManagerId = 1; // Should be ID of JM receiving this
     string jobId = 2;
     int64 checkpointId = 3;
-    int64 checkpointTimestamp = 4;
-}
-
-message TriggerCheckpointResponse {
-    bool acknowledged = 1;
-}
-
-message AcknowledgeCheckpointRequest {
-    string jobManagerId = 1;
-    string jobId = 2;
-    int64 checkpointId = 3;
-    string taskManagerId = 4;
-    string jobVertexId = 5;
-    int32 subtaskIndex = 6;
-    string snapshotHandle = 7;
-    map<string, int64> source_offsets = 8;
-    uint64 snapshotSize = 9;
-    uint64 duration = 10;
+    string taskManagerId = 4; 
+    string jobVertexId = 5;       // Specific operator/vertex ID
+    int32 subtaskIndex = 6;       // Specific subtask index
+    string snapshotHandle = 7; 
+    map<string, int64> source_offsets = 8; // For sources
+    uint64 snapshotSize = 9;      // Optional
+    uint64 duration = 10;         // Optional
 }
 
 message AcknowledgeCheckpointResponse {
     bool success = 1;
 }
 
-service TaskManagerCheckpointing {
+service TaskManagerCheckpointing { // TM hosts this, JM calls it
   rpc TriggerTaskCheckpoint (TriggerCheckpointRequest) returns (TriggerCheckpointResponse);
 }
 
+// ----- Task Deployment messages (mostly from feature branch) -----
 message OperatorInput {
-    string sourceVertexId = 1;
-    string upstream_job_vertex_id = 2;
-    int32 upstream_subtask_index = 3;
-}
-
-message OperatorOutput {
-    string targetVertexId = 1;
-    string target_task_endpoint = 2;
-    int32 target_specific_subtask_index = 3;
-}
-
-message OutputEdgeKeyingInfo {
-  string target_job_vertex_id = 1;
-  string serialized_key_selector = 2;
-  string key_type_name = 3;
+    string sourceVertexId = 1; // Original upstream vertex in JobGraph that this input edge comes from
+    // Fields to identify the immediate sender if different from original source (e.g. after shuffles)
+    // These are crucial for barrier alignment with multiple inputs.
+    string upstream_job_vertex_id = 2; // The JobVertexId of the task instance sending data on this input channel
+    int32 upstream_subtask_index = 3;   // The SubtaskIndex of the task instance sending data
+}
+
+message OperatorOutput { // Defines a connection to a specific downstream subtask instance
+    string targetVertexId = 1; 
+    string target_task_endpoint = 2; // Host:Port of the TM running the target subtask
+    int32 target_specific_subtask_index = 3; 
+}
+
+message OutputEdgeKeyingInfo { // For TDD, if an output is hash partitioned
+  string target_job_vertex_id = 1; 
+  string serialized_key_selector = 2; 
+  string key_type_name = 3;           
   int32 downstream_parallelism = 4;
 }
 
-message InputKeyingInfo {
-  string serialized_key_selector = 1;
-  string key_type_name = 2;
-}
-
-message ChainedOperatorInfo {
-  string original_job_vertex_id = 1;
-  string fully_qualified_operator_name = 2;
-  bytes operator_configuration = 3;
-  string input_type_name = 4;
-  string output_type_name = 5;
+message InputKeyingInfo { // For TDD, if an input is expected to be keyed (for state access)
+  string serialized_key_selector = 1; // Selector used by upstream to partition to this task
+  string key_type_name = 2;           // Type of the key for this input stream
+}
+
+message ChainedOperatorInfo { // For TDD, for operators chained after the head operator
+  string original_job_vertex_id = 1; // Original JobVertexId for this specific operator
+  string fully_qualified_operator_name = 2; 
+  bytes operator_configuration = 3;       
+  string input_type_name = 4;  // Input type for this specific chained op           
+  string output_type_name = 5; // Output type from this specific chained op           
 }
 
 message TaskDeploymentDescriptor {
-    string jobGraphJobId = 1;
-    string jobVertexId = 2;
-    int32 subtaskIndex = 3;
-    string taskName = 4;
-
-    string fullyQualifiedOperatorName = 5;
-    bytes operatorConfiguration = 6;
-    string inputTypeName = 9;
-    string outputTypeName = 10;
-    string inputSerializerTypeName = 11;
-    string outputSerializerTypeName = 12;
-
-    repeated OperatorInput inputs = 7;
-    repeated OperatorOutput outputs = 8;
-
-    repeated OutputEdgeKeyingInfo output_keying_info = 13;
-
+    string jobGraphJobId = 1;         
+    string jobVertexId = 2;           // ID of the JobVertex for the *head* operator of this task/chain
+    int32 subtaskIndex = 3;           
+    string taskName = 4;              
+
+    string fullyQualifiedOperatorName = 5; // For the head operator
+    bytes operatorConfiguration = 6;       // For the head operator (can include windowing config etc.)
+    
+    repeated OperatorInput inputs = 7;     // Inputs for the *head* operator
+    repeated OperatorOutput outputs = 8;    // Outputs from the *last* operator in the chain
+
+    // Serializer/Type info for the overall task's network boundaries
+    string inputTypeName = 9;              // Input type for the *head* operator from network/source
+    string outputTypeName = 10;            // Output type from the *last* operator to network/sink
+    string inputSerializerTypeName = 11;   
+    string outputSerializerTypeName = 12;  
+
+    repeated OutputEdgeKeyingInfo output_keying_info = 13; // For outputs of the *last* operator if keyed
+
+    // Recovery fields
     bool is_recovery = 14;
     int64 recovery_checkpoint_id = 15;
-    string recovery_snapshot_handle = 16;
+    string recovery_snapshot_handle = 16; 
     map<string, int64> recovery_source_offsets = 17;
 
-    repeated InputKeyingInfo input_keying_info = 18;
-    repeated ChainedOperatorInfo chained_operator_info = 19;
+    repeated InputKeyingInfo input_keying_info = 18; // For inputs of the *head* operator if its state is keyed
+    repeated ChainedOperatorInfo chained_operator_info = 19; // Subsequent operators in the chain
 }
 
 message DeployTaskResponse {
     bool success = 1;
-    string message = 2;
-}
-
-service TaskExecution {
+    string message = 2; 
+}
+
+service TaskExecution { // TM hosts this, JM calls it
   rpc DeployTask (TaskDeploymentDescriptor) returns (DeployTaskResponse);
 }
 
+// ----- Data Exchange messages (from feature branch, for credit control and new DataExchangeService) -----
 message CheckpointBarrier {
   int64 checkpoint_id = 1;
-  int64 checkpoint_timestamp = 2;
+  int64 checkpoint_timestamp = 2; 
+}
+
+message Watermark { // NEW for windowing event time
+  int64 timestamp = 1;
 }
 
 message DataRecord {
-    string targetJobVertexId = 1;
-    int32 targetSubtaskIndex = 2;
-
-    string source_job_vertex_id = 5;
-    int32 source_subtask_index = 6;
-
+    string targetJobVertexId = 1;     // Target JobVertex on the receiving TM
+    int32 targetSubtaskIndex = 2;     // Specific subtask index of the target operator
+    
+    // Sender identification for multi-input alignment (barriers, watermarks)
+    string source_job_vertex_id = 5;  // JobVertexId of the sending task
+    int32 source_subtask_index = 6;   // SubtaskIndex of the sending task
+    
     oneof payload_type {
-      bytes data_payload = 3;
-      CheckpointBarrier barrier_payload = 4;
+      bytes data_payload = 3;           // Serialized user data record
+      CheckpointBarrier barrier_payload = 4; 
+      Watermark watermark_payload = 7; // New payload type for watermarks (ensure field number 7 is unique)
     }
 }
 
-// New messages for credit-based flow control
-message UpstreamPayload {
+message UpstreamPayload { // For new ExchangeData RPC
   oneof payload_oneof {
     DataRecord record = 1;
-    // Could add other upstream messages like EndOfStreamMarker, etc.
+    // Could add other control messages from sender here if needed
   }
 }
 
-message CreditUpdate {
+message CreditUpdate { // For new ExchangeData RPC
   int32 credits_granted = 1;
 }
 
-message DownstreamPayload {
+message DownstreamPayload { // For new ExchangeData RPC
   oneof payload_oneof {
     CreditUpdate credits = 1;
-    // Could add other downstream messages like Ack, error reports, etc.
+    // Could add other control messages from receiver here if needed
   }
 }
 
-// DataAck is removed as it's no longer used by the new DataExchangeService.
-
-// Modified DataExchangeService for full duplex communication
-service DataExchangeService {
+// DataAck message is removed as it's no longer used by the new DataExchangeService.
+
+service DataExchangeService { // TM hosts this, other TMs call it
+  // Bi-directional streaming RPC for data and credit exchange
   rpc ExchangeData (stream UpstreamPayload) returns (stream DownstreamPayload);
 }